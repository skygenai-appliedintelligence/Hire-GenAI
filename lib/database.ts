import crypto from 'crypto'
import { createOpenAIProject } from './openai-projects'
import { createServiceAccount } from './openai-service-accounts'

// Database service for authentication operations using raw SQL
export class DatabaseService {
  // Get database connection from existing prisma instance
  static async query(sql: string, params: any[] = []) {
    try {
      const { prisma } = await import('./prisma')
      if (!prisma) {
        throw new Error('Prisma client not initialized')
      }
      return await prisma.$queryRawUnsafe(sql, ...params)
    } catch (error: any) {
      console.error('Database query error:', error)
      throw new Error(`Database connection failed: ${error.message}`)
    }
  }

  // Check if database is configured
  static isDatabaseConfigured(): boolean {
    return !!(process.env.DATABASE_URL || process.env.POSTGRES_PRISMA_URL || process.env.POSTGRES_URL)
  }

  // Create or find company by email domain
  static async findOrCreateCompany(email: string, companyName?: string) {
    if (!this.isDatabaseConfigured()) {
      throw new Error('Database not configured. Please set DATABASE_URL in your .env.local file.')
    }

    const domain = email.split('@')[1]

    // Always create a new company for each signup, don't reuse existing ones by domain
    // This ensures each user gets their own company
    const finalCompanyName = companyName || domain.split('.')[0].charAt(0).toUpperCase() + domain.split('.')[0].slice(1)

    const insertCompanyQuery = `
      INSERT INTO companies (name, status, verified, created_at)
      VALUES ($1, 'active', false, NOW())
      RETURNING *
    `
    const newCompany = await this.query(insertCompanyQuery, [finalCompanyName]) as any[]

    if (newCompany.length === 0) {
      throw new Error('Failed to create company')
    }

    // Add domain mapping
    const insertDomainQuery = `
      INSERT INTO company_domains (company_id, domain)
      VALUES ($1::uuid, $2)
      ON CONFLICT (company_id, domain) DO NOTHING
    `
    await this.query(insertDomainQuery, [newCompany[0].id, domain])

    return newCompany[0]
  }

  // Create company with full signup form data
  static async createCompanyFromSignup(email: string, signupData: {
    companyName: string
    industry?: string
    companySize?: string
    website?: string
    companyDescription?: string
    street?: string
    city?: string
    state?: string
    postalCode?: string
    country?: string
    phone?: string
    legalCompanyName?: string
    taxId?: string
    registrationNumber?: string
  }) {
    if (!this.isDatabaseConfigured()) {
      throw new Error('Database not configured. Please set DATABASE_URL in your .env.local file.')
    }

    const domain = email.split('@')[1]

    // TEMPORARY FIX: Database enum values don't match Prisma schema
    // Setting size_band to NULL to avoid enum errors
    // The company size is still stored in the form but not in the enum field
    // TODO: Fix database enum values by running: check_enum_values.sql to see current values
    const sizeBand = null  // Temporarily disabled due to enum mismatch

    // Build headquarters from address fields (legacy field, kept for compatibility)
    const headquartersArray = [
      signupData.street,
      signupData.city,
      signupData.state,
      signupData.postalCode,
      signupData.country
    ].filter(Boolean)
    const headquarters = headquartersArray.length > 0 ? headquartersArray.join(', ') : null

    // Check if company name already exists and make it unique if needed
    let finalCompanyName = signupData.companyName
    const checkNameQuery = `
      SELECT COUNT(*) as count FROM companies WHERE name = $1
    `
    const nameCheck = await this.query(checkNameQuery, [finalCompanyName]) as any[]
    
    if (nameCheck[0].count > 0) {
      // Append domain or timestamp to make name unique
      const timestamp = Date.now()
      finalCompanyName = `${signupData.companyName} (${domain.split('.')[0]}-${timestamp})`
    }

    // Create OpenAI project and service account for the company
    console.log(`[Company Signup] 🔨 Attempting to create OpenAI project for: ${finalCompanyName}`)
    let openaiProjectId: string | null = null
    let openaiServiceAccountKey: string | null = null
    
    try {
      const projectDescription = `Project for ${finalCompanyName}${signupData.industry ? ` - ${signupData.industry}` : ''}`
      console.log(`[Company Signup] 📝 Project description: ${projectDescription}`)
      
      const project = await createOpenAIProject(finalCompanyName, projectDescription)
      console.log(`[Company Signup] 📦 Received project response:`, project)
      
      if (project?.id) {
        openaiProjectId = project.id
        console.log(`[Company Signup] ✅ OpenAI project created: ${project.id} for ${finalCompanyName}`)
        
        // Create service account for the project
        console.log(`[Company Signup] 🔑 Creating service account for project: ${project.id}`)
        const serviceAccount = await createServiceAccount(project.id)
        console.log(`[Company Signup] 📦 Received service account response:`, serviceAccount)
        
        if (serviceAccount?.api_key) {
          openaiServiceAccountKey = serviceAccount.api_key
          console.log(`[Company Signup] ✅ Service account created for project: ${project.id}`)
        } else {
          console.warn(`[Company Signup] ⚠️ Service account creation returned null for project: ${project.id}`)
        }
      } else {
        console.warn(`[Company Signup] ⚠️ OpenAI project creation returned null for ${finalCompanyName}`)
      }
    } catch (error) {
      console.error(`[Company Signup] ❌ Failed to create OpenAI project/service account for ${finalCompanyName}:`, error)
      // Continue with company creation even if OpenAI project fails
    }

    const insertCompanyQuery = `
      INSERT INTO companies (
        name, 
        status, 
        verified, 
        description_md,
        website_url,
        industry,
        size_band,
        headquarters,
        phone_number,
        primary_country,
        legal_company_name,
        tax_id_ein,
        business_registration_number,
        openai_project_id,
        openai_service_account_key,
        created_at
      )
      VALUES ($1, 'active', false, $2, $3, $4, $5::company_size, $6, $7, $8, $9, $10, $11, $12, $13, NOW())
      RETURNING *
    `
    const newCompany = await this.query(insertCompanyQuery, [
      finalCompanyName,
      signupData.companyDescription || null,
      signupData.website || null,
      signupData.industry || null,
      sizeBand,
      headquarters,
      signupData.phone || null,
      signupData.country || null,
      signupData.legalCompanyName || null,
      signupData.taxId || null,
      signupData.registrationNumber || null,
      openaiProjectId,
      openaiServiceAccountKey,
    ]) as any[]

    if (newCompany.length === 0) {
      throw new Error('Failed to create company')
    }

    // Add domain mapping
    const insertDomainQuery = `
      INSERT INTO company_domains (company_id, domain)
      VALUES ($1::uuid, $2)
    `
    await this.query(insertDomainQuery, [newCompany[0].id, domain])

    // Create structured address if address fields are provided
    if (signupData.street && signupData.city && signupData.state && signupData.postalCode && signupData.country) {
      const insertAddressQuery = `
        INSERT INTO company_addresses (
          company_id, 
          address_type, 
          street_address, 
          city, 
          state_province, 
          postal_code, 
          country,
          is_primary
        )
        VALUES ($1::uuid, 'primary', $2, $3, $4, $5, $6, true)
      `
      await this.query(insertAddressQuery, [
        newCompany[0].id,
        signupData.street,
        signupData.city,
        signupData.state,
        signupData.postalCode,
        signupData.country
      ])
    }

    return newCompany[0]
  }

  // Create or find user
  static async findOrCreateUser(email: string, fullName: string, companyId: string, jobTitle?: string, emailVerified?: boolean) {
    if (!this.isDatabaseConfigured()) {
      throw new Error('Database not configured. Please set DATABASE_URL in your .env.local file.')
    }

    // Check if user exists
    const existingUserQuery = `
      SELECT * FROM users 
      WHERE email = $1 AND company_id = $2::uuid 
      LIMIT 1
    `
    const existingUser = await this.query(existingUserQuery, [email.toLowerCase(), companyId]) as any[]

    if (existingUser.length > 0) {
      return existingUser[0]
    }

    // Create new user
    const insertUserQuery = `
      INSERT INTO users (
        company_id, 
        email, 
        full_name, 
        status, 
        job_title,
        email_verified_at,
        created_at
      )
      VALUES ($1::uuid, $2, $3, 'active', $4, $5::timestamptz, NOW())
      RETURNING *
    `
    const emailVerifiedAt = emailVerified ? new Date().toISOString() : null
    const newUser = await this.query(insertUserQuery, [
      companyId, 
      email.toLowerCase(), 
      fullName,
      jobTitle || null,
      emailVerifiedAt
    ]) as any[]

    if (newUser.length === 0) {
      throw new Error('Failed to create user')
    }

    // Assign default role (admin for first user in company)
    const insertRoleQuery = `
      INSERT INTO user_roles (user_id, role)
      VALUES ($1::uuid, 'admin')
      ON CONFLICT DO NOTHING
    `
    await this.query(insertRoleQuery, [newUser[0].id])

    return newUser[0]
  }

  // Find user by email for login
  static async findUserByEmail(email: string) {
    if (!this.isDatabaseConfigured()) {
      throw new Error('Database not configured. Please set DATABASE_URL in your .env.local file.')
    }

    const userQuery = `
      SELECT u.*, c.*, ur.role
      FROM users u
      JOIN companies c ON u.company_id = c.id
      LEFT JOIN user_roles ur ON u.id = ur.user_id
      WHERE u.email = $1 AND u.status = 'active'
      LIMIT 1
    `
    const user = await this.query(userQuery, [email.toLowerCase()]) as any[]

    if (user.length === 0) return null
    
    // Structure the response to match expected format
    const userData = user[0]
    return {
      ...userData,
      companies: {
        id: userData.id,
        name: userData.name,
        status: userData.status,
        verified: userData.verified
      }
    }
  }

  // Simple fetch: get user row by email (no joins), returns the latest by created_at
  static async getUserByEmailSimple(email: string) {
    if (!this.isDatabaseConfigured()) {
      throw new Error('Database not configured. Please set DATABASE_URL in your .env.local file.')
    }

    const q = `
      SELECT * FROM users
      WHERE email = $1
      ORDER BY created_at DESC
      LIMIT 1
    `
    const rows = await this.query(q, [email.toLowerCase()]) as any[]
    return rows.length > 0 ? rows[0] : null
  }

  // Create OTP challenge
  static async createOtpChallenge(email: string, purpose: 'signup' | 'login', principalType?: string, principalId?: string) {
    if (!this.isDatabaseConfigured()) {
      throw new Error('Database not configured. Please set DATABASE_URL in your .env.local file.')
    }

    const code = Math.floor(100000 + Math.random() * 900000).toString()
    const codeHash = await this.hashCode(code)
    const expiresAt = new Date(Date.now() + 10 * 60 * 1000) // 10 minutes

    let insertChallengeQuery: string
    let params: any[]

    if (principalId) {
      insertChallengeQuery = `
        INSERT INTO otp_challenges (email, principal_type, principal_id, purpose, code_hash, expires_at, max_tries, tries_used, created_at)
        VALUES ($1, $2, $3::uuid, $4, $5, $6::timestamptz, 5, 0, NOW())
        RETURNING *
      `
      params = [
        email.toLowerCase(),
        principalType,
        principalId,
        purpose,
        codeHash,
        expiresAt.toISOString()
      ]
    } else {
      insertChallengeQuery = `
        INSERT INTO otp_challenges (email, principal_type, principal_id, purpose, code_hash, expires_at, max_tries, tries_used, created_at)
        VALUES ($1, $2, NULL, $3, $4, $5::timestamptz, 5, 0, NOW())
        RETURNING *
      `
      params = [
        email.toLowerCase(),
        principalType,
        purpose,
        codeHash,
        expiresAt.toISOString()
      ]
    }
    const challenge = await this.query(insertChallengeQuery, params) as any[]

    if (challenge.length === 0) {
      throw new Error('Failed to create OTP challenge')
    }

    // Log OTP for development
    if (process.env.NODE_ENV === 'development') {
      console.log('\n' + '='.repeat(50))
      console.log('🔐 OTP GENERATED FOR DEVELOPMENT')
      console.log('='.repeat(50))
      console.log(`📧 Email: ${email}`)
      console.log(`🔢 OTP: ${code}`)
      console.log(`⏰ Expires: ${expiresAt.toLocaleString()}`)
      console.log(`🎯 Purpose: ${purpose}`)
      console.log('='.repeat(50) + '\n')
    }

    return { challenge: challenge[0], code }
  }

  // Clean up expired or consumed challenges for an email
  static async cleanupExpiredChallenges(email: string) {
    if (!this.isDatabaseConfigured()) {
      return; // Silently skip if database not configured
    }

    try {
      const cleanupQuery = `
        DELETE FROM otp_challenges 
        WHERE email = $1 AND (expires_at < NOW() OR consumed_at IS NOT NULL)
      `;
      await this.query(cleanupQuery, [email.toLowerCase()]);
      console.log(`🧹 Cleaned up old OTP challenges for ${email}`);
    } catch (error) {
      console.log(`Note: Could not cleanup challenges for ${email}:`, error);
      // Don't throw error, just log it
    }
  }

  // Verify OTP challenge
  static async verifyOtpChallenge(email: string, otp: string, purpose: 'signup' | 'login') {
    if (!this.isDatabaseConfigured()) {
      throw new Error('Database not configured. Please set DATABASE_URL in your .env.local file.')
    }

    const codeHash = await this.hashCode(otp)
    
    // Find active challenge
    const findChallengeQuery = `
      SELECT * FROM otp_challenges 
      WHERE email = $1 AND purpose = $2 AND consumed_at IS NULL AND expires_at > NOW()
      ORDER BY created_at DESC 
      LIMIT 1
    `
    const challenge = await this.query(findChallengeQuery, [email.toLowerCase(), purpose]) as any[]

    // Debug logging in development
    if (process.env.NODE_ENV === 'development') {
      console.log('OTP Challenge Search:')
      console.log('Email:', email.toLowerCase())
      console.log('Purpose:', purpose)
      console.log('Found challenges:', challenge.length)
      
      // Check if any challenges exist for this email (regardless of expiry)
      const allChallengesQuery = `SELECT * FROM otp_challenges WHERE email = $1 ORDER BY created_at DESC`
      const allChallenges = await this.query(allChallengesQuery, [email.toLowerCase()]) as any[]
      console.log('All challenges for email:', allChallenges.length)
      if (allChallenges.length > 0) {
        console.log('Latest challenge:', {
          id: allChallenges[0].id,
          purpose: allChallenges[0].purpose,
          expires_at: allChallenges[0].expires_at,
          consumed_at: allChallenges[0].consumed_at,
          created_at: allChallenges[0].created_at
        })
      }
    }

    if (challenge.length === 0) {
      throw new Error('No valid OTP found for this email')
    }

    const challengeRecord = challenge[0]

    // Check if max tries exceeded
    if (challengeRecord.tries_used >= challengeRecord.max_tries) {
      throw new Error('Maximum OTP attempts exceeded')
    }

    // Verify code
    if (challengeRecord.code_hash !== codeHash) {
      // Increment tries
      const incrementTriesQuery = `
        UPDATE otp_challenges 
        SET tries_used = tries_used + 1 
        WHERE id = $1::uuid
      `
      await this.query(incrementTriesQuery, [challengeRecord.id])
      
      // Debug logging in development
      if (process.env.NODE_ENV === 'development') {
        console.log('OTP Verification Failed:')
        console.log('Expected hash:', challengeRecord.code_hash)
        console.log('Received hash:', codeHash)
        console.log('Original OTP:', otp)
      }
      
      throw new Error('Invalid OTP code')
    }

    // Mark as consumed
    const consumeOtpQuery = `
      UPDATE otp_challenges 
      SET consumed_at = NOW() 
      WHERE id = $1::uuid
    `
    await this.query(consumeOtpQuery, [challengeRecord.id])

    return challengeRecord
  }

  // Create email identity
  static async createEmailIdentity(principalType: string, principalId: string, email: string) {
    if (!this.isDatabaseConfigured()) {
      throw new Error('Database not configured. Please set DATABASE_URL in your .env.local file.')
    }

    const insertIdentityQuery = `
      INSERT INTO email_identities (principal_type, principal_id, email, is_verified, created_at)
      VALUES ($1, $2::uuid, $3, true, NOW())
      RETURNING *
    `
    const identity = await this.query(insertIdentityQuery, [principalType, principalId, email.toLowerCase()]) as any[]

    if (identity.length === 0) {
      throw new Error('Failed to create email identity')
    }

    return identity[0]
  }

  // Create session
  static async createSession(principalType: string, principalId: string) {
    if (!this.isDatabaseConfigured()) {
      throw new Error('Database not configured. Please set DATABASE_URL in your .env.local file.')
    }

    const refreshToken = this.generateToken()
    const refreshTokenHash = await this.hashCode(refreshToken)
    const expiresAt = new Date(Date.now() + 30 * 24 * 60 * 60 * 1000) // 30 days

    const insertSessionQuery = `
      INSERT INTO sessions (principal_type, principal_id, refresh_token_hash, issued_at, expires_at, last_seen_at)
      VALUES ($1, $2::uuid, $3, NOW(), $4::timestamptz, NOW())
      RETURNING *
    `
    const session = await this.query(insertSessionQuery, [
      principalType,
      principalId,
      refreshTokenHash,
      expiresAt.toISOString()
    ]) as any[]

    if (session.length === 0) {
      throw new Error('Failed to create session')
    }

    return { session: session[0], refreshToken }
  }

  // Update user profile
  static async updateUserProfile(userId: string, data: {
    full_name?: string
    phone?: string | null
    timezone?: string
  }) {
    if (!this.isDatabaseConfigured()) {
      throw new Error('Database not configured. Please set DATABASE_URL in your .env.local file.')
    }

    const updates: string[] = []
    const values: any[] = []
    let paramIndex = 1

    if (data.full_name !== undefined) {
      updates.push(`full_name = $${paramIndex}`)
      values.push(data.full_name)
      paramIndex++
    }

    // Skip phone and timezone since they don't exist in the users table schema
    // The users table only has: id, company_id, email, full_name, status, created_at

    if (updates.length === 0) {
      throw new Error('No fields to update')
    }

    // Note: users table doesn't have updated_at column, so we skip it
    values.push(userId)

    const updateUserQuery = `
      UPDATE users 
      SET ${updates.join(', ')}
      WHERE id = $${paramIndex}::uuid
      RETURNING *
    `

    console.log('Executing user update query:', updateUserQuery)
    console.log('With values:', values)
    
    const result = await this.query(updateUserQuery, values) as any[]
    
    console.log('Update result:', result)

    if (result.length === 0) {
      // Check if user actually exists
      const checkUserQuery = `SELECT id, email, full_name FROM users WHERE id = $1::uuid`
      const existingUser = await this.query(checkUserQuery, [userId]) as any[]
      console.log('User exists check:', existingUser)
      
      if (existingUser.length === 0) {
        throw new Error(`User with ID ${userId} not found in database`)
      } else {
        throw new Error('User update failed - no rows affected')
      }
    }

    return result[0]
  }

  // Update company information
  static async updateCompany(companyId: string, data: {
    name?: string
    website_url?: string | null
    industry?: string | null
    size_band?: string | null
    description_md?: string | null
    phone?: string | null
    legal_name?: string | null
    tax_id?: string | null
    registration_number?: string | null
  }, addressData?: {
    street?: string
    city?: string
    state?: string
    postal_code?: string
    country?: string
  }) {
    if (!this.isDatabaseConfigured()) {
      throw new Error('Database not configured. Please set DATABASE_URL in your .env.local file.')
    }

    const updates: string[] = []
    const values: any[] = []
    let paramIndex = 1

    if (data.name !== undefined) {
      updates.push(`name = $${paramIndex}`)
      values.push(data.name)
      paramIndex++
    }

    if (data.website_url !== undefined) {
      updates.push(`website_url = $${paramIndex}`)
      values.push(data.website_url)
      paramIndex++
    }

    if (data.industry !== undefined) {
      updates.push(`industry = $${paramIndex}`)
      values.push(data.industry)
      paramIndex++
    }

    if (data.size_band !== undefined) {
      updates.push(`size_band = $${paramIndex}::company_size`)
      values.push(data.size_band)
      paramIndex++
    }

    if (data.description_md !== undefined) {
      updates.push(`description_md = $${paramIndex}`)
      values.push(data.description_md)
      paramIndex++
    }

    if (data.phone !== undefined) {
      updates.push(`phone_number = $${paramIndex}`)
      values.push(data.phone)
      paramIndex++
    }

    if (data.legal_name !== undefined) {
      updates.push(`legal_company_name = $${paramIndex}`)
      values.push(data.legal_name)
      paramIndex++
    }

    if (data.tax_id !== undefined) {
      updates.push(`tax_id_ein = $${paramIndex}`)
      values.push(data.tax_id)
      paramIndex++
    }

    if (data.registration_number !== undefined) {
      updates.push(`business_registration_number = $${paramIndex}`)
      values.push(data.registration_number)
      paramIndex++
    }

    if (updates.length === 0 && !addressData) {
      throw new Error('No fields to update')
    }

    // Note: companies table doesn't have updated_at column, so we skip it
    values.push(companyId)

    const updateCompanyQuery = `
      UPDATE companies 
      SET ${updates.join(', ')}
      WHERE id = $${paramIndex}::uuid
      RETURNING *
    `

    let result: any[] = []
    
    // Update company if there are company fields to update
    if (updates.length > 0) {
      result = await this.query(updateCompanyQuery, values) as any[]
      if (result.length === 0) {
        throw new Error('Company not found')
      }
    }

    // Update or create address if address data is provided and addresses table exists
    if (addressData && Object.keys(addressData).some(key => addressData[key as keyof typeof addressData] !== undefined)) {
      // Check if addresses table exists
      let hasAddressesTable = false
      try {
        const checkTableQuery = `
          SELECT EXISTS (
            SELECT FROM information_schema.tables 
            WHERE table_schema = 'public' 
            AND table_name = 'company_addresses'
          );
        `
        const tableCheck = await this.query(checkTableQuery, []) as any[]
        hasAddressesTable = tableCheck[0]?.exists || false
      } catch (e) {
        hasAddressesTable = false
      }

      if (hasAddressesTable) {
        const addressUpdates: string[] = []
        const addressValues: any[] = []
        let addressParamIndex = 1

        if (addressData.street !== undefined) {
          addressUpdates.push(`street_address = $${addressParamIndex}`)
          addressValues.push(addressData.street)
          addressParamIndex++
        }

        if (addressData.city !== undefined) {
          addressUpdates.push(`city = $${addressParamIndex}`)
          addressValues.push(addressData.city)
          addressParamIndex++
        }

        if (addressData.state !== undefined) {
          addressUpdates.push(`state_province = $${addressParamIndex}`)
          addressValues.push(addressData.state)
          addressParamIndex++
        }

        if (addressData.postal_code !== undefined) {
          addressUpdates.push(`postal_code = $${addressParamIndex}`)
          addressValues.push(addressData.postal_code)
          addressParamIndex++
        }

        if (addressData.country !== undefined) {
          addressUpdates.push(`country = $${addressParamIndex}`)
          addressValues.push(addressData.country)
          addressParamIndex++
        }

        if (addressUpdates.length > 0) {
          addressValues.push(companyId)
          
          try {
            // Try to update existing address first
            const updateAddressQuery = `
              UPDATE company_addresses 
              SET ${addressUpdates.join(', ')}
              WHERE company_id = $${addressParamIndex}::uuid AND address_type = 'primary'
              RETURNING *
            `
            
            const addressResult = await this.query(updateAddressQuery, addressValues) as any[]
            
            // If no existing address, create one
            if (addressResult.length === 0) {
              const insertAddressQuery = `
                INSERT INTO company_addresses (company_id, address_type, street_address, city, state_province, postal_code, country)
                VALUES ($${addressParamIndex}::uuid, 'primary', $1, $2, $3, $4, $5)
              `
              await this.query(insertAddressQuery, [
                addressData.street || null,
                addressData.city || null,
                addressData.state || null,
                addressData.postal_code || null,
                addressData.country || null,
                companyId
              ])
            }
          } catch (e) {
            console.warn('Failed to update address data:', e)
            // Continue without failing the entire update
          }
        }
      } else {
        console.warn('Company addresses table does not exist, skipping address update')
      }
    }

    // Return updated company data
    if (result.length > 0) {
      return result[0]
    } else {
      // If only address was updated, fetch the company
      const fetchResult = await this.query('SELECT * FROM companies WHERE id = $1::uuid', [companyId]) as any[]
      return fetchResult[0]
    }
  }

  // Get company information by ID
  static async getCompany(companyId: string) {
    if (!this.isDatabaseConfigured()) {
      throw new Error('Database not configured. Please set DATABASE_URL in your .env.local file.')
    }

    // First try to check if addresses table exists
    let hasAddressesTable = false
    try {
      const checkTableQuery = `
        SELECT EXISTS (
          SELECT FROM information_schema.tables 
          WHERE table_schema = 'public' 
          AND table_name = 'company_addresses'
        );
      `
      const tableCheck = await this.query(checkTableQuery, []) as any[]
      hasAddressesTable = tableCheck[0]?.exists || false
      console.log('🔍 Addresses table exists:', hasAddressesTable)
      
      // If table exists, check if this company has address data
      if (hasAddressesTable) {
        const checkCompanyAddressQuery = `
          SELECT * FROM company_addresses 
          WHERE company_id = $1::uuid AND address_type = 'primary'
        `
        const addressCheck = await this.query(checkCompanyAddressQuery, [companyId]) as any[]
        console.log('🔍 Company address data:', addressCheck)
        
        // Also check what company IDs exist in the address table
        const allAddressesQuery = `SELECT company_id, street_address, city FROM company_addresses LIMIT 5`
        const allAddresses = await this.query(allAddressesQuery, []) as any[]
        console.log('🔍 All company addresses (sample):', allAddresses)
        console.log('🔍 Current company ID:', companyId)
        
        // If no address data exists for this company, create a sample record
        if (addressCheck.length === 0) {
          console.log('🔧 No address data found, creating sample address for this company...')
          try {
            const insertSampleAddressQuery = `
              INSERT INTO company_addresses (company_id, address_type, street_address, city, state_province, postal_code, country)
              VALUES ($1::uuid, 'primary', 'Electronics City, Hosur Road', 'Bengaluru', 'Karnataka', '560100', 'India')
              ON CONFLICT (company_id, address_type) DO UPDATE SET
                street_address = EXCLUDED.street_address,
                city = EXCLUDED.city,
                state_province = EXCLUDED.state_province,
                postal_code = EXCLUDED.postal_code,
                country = EXCLUDED.country
            `
            await this.query(insertSampleAddressQuery, [companyId])
            console.log('✅ Sample address created for company')
          } catch (insertError) {
            console.log('⚠️ Failed to create sample address:', insertError)
          }
        }
      }
    } catch (e) {
      // If we can't check, assume no addresses table
      hasAddressesTable = false
      console.log('⚠️ Could not check if addresses table exists:', e)
    }

    let getCompanyQuery: string
    if (hasAddressesTable) {
      getCompanyQuery = `
        SELECT 
          c.*,
          a.street_address as street,
          a.city,
          a.state_province as state,
          a.postal_code,
          a.country
        FROM companies c
        LEFT JOIN company_addresses a ON a.company_id = c.id AND a.address_type = 'primary'
        WHERE c.id = $1::uuid
        LIMIT 1
      `
    } else {
      getCompanyQuery = `
        SELECT 
          c.*,
          null as street,
          null as city,
          null as state,
          null as postal_code,
          null as country
        FROM companies c
        WHERE c.id = $1::uuid
        LIMIT 1
      `
    }

    console.log('🔍 Executing query:', getCompanyQuery)
    console.log('🔍 Query parameters:', [companyId])
    
    const result = await this.query(getCompanyQuery, [companyId]) as any[]
    
    console.log('🔍 Query result:', result)

    if (result.length === 0) {
      throw new Error('Company not found')
    }

    const company = result[0]
    console.log('🔍 Company data with address fields:', {
      id: company.id,
      name: company.name,
      street: company.street,
      street_address: company.street_address,
      city: company.city,
      state: company.state,
      state_province: company.state_province,
      postal_code: company.postal_code,
      country: company.country
    })

    return company
  }

  // Update user notification preferences
  static async updateUserNotifications(userId: string, notifications: any) {
    if (!this.isDatabaseConfigured()) {
      throw new Error('Database not configured. Please set DATABASE_URL in your .env.local file.')
    }

    const updateUserQuery = `
      UPDATE users 
      SET notification_preferences = $1::jsonb
      WHERE id = $2::uuid
      RETURNING *
    `

    const result = await this.query(updateUserQuery, [JSON.stringify(notifications), userId]) as any[]

    if (result.length === 0) {
      throw new Error('User not found')
    }

    return result[0]
  }

  // Get user notification preferences
  static async getUserNotifications(userId: string) {
    if (!this.isDatabaseConfigured()) {
      throw new Error('Database not configured. Please set DATABASE_URL in your .env.local file.')
    }

    const getUserQuery = `
      SELECT notification_preferences FROM users 
      WHERE id = $1::uuid
    `

    const result = await this.query(getUserQuery, [userId]) as any[]

    if (result.length === 0) {
      throw new Error('User not found')
    }

    return result[0]
  }

  // Helper methods
  private static async hashCode(code: string): Promise<string> {
    return crypto.createHash('sha256').update(code).digest('hex')
  }

  private static generateToken(): string {
    return crypto.randomBytes(32).toString('hex')
  }

  // =========================
  // JOBS
  // =========================
  static async getCompanyIdByName(name: string): Promise<string | null> {
    if (!this.isDatabaseConfigured()) {
      throw new Error('Database not configured. Please set DATABASE_URL in your .env.local file.')
    }
    const q = `
      SELECT id
      FROM companies
      WHERE trim(name) ILIKE trim($1)
      LIMIT 1
    `
    const rows = (await this.query(q, [name])) as any[]
    return rows.length > 0 ? rows[0].id : null
  }

  static async createCompanyByName(name: string): Promise<string> {
    if (!this.isDatabaseConfigured()) {
      throw new Error('Database not configured. Please set DATABASE_URL in your .env.local file.')
    }
    const q = `
      INSERT INTO companies (name, status, verified, created_at)
      VALUES (trim($1), 'active', false, NOW())
      RETURNING id
    `
    const rows = (await this.query(q, [name])) as any[]
    if (!rows || rows.length === 0) throw new Error('Failed to create company')
    return rows[0].id as string
  }

  static async listJobsByCompanyId(companyId: string, limit = 200): Promise<any[]> {
    if (!this.isDatabaseConfigured()) {
      throw new Error('Database not configured. Please set DATABASE_URL in your .env.local file.')
    }
    const q = `
      SELECT j.id, j.title, j.location_text, j.status, j.employment_type, j.level,
             j.salary_min, j.salary_max, j.salary_period, j.created_at,
             COALESCE(u.email, j.created_by_email) as created_by_email
      FROM jobs j
      LEFT JOIN users u ON j.created_by_email = u.id::text
      WHERE j.company_id = $1::uuid
      ORDER BY j.created_at DESC
      LIMIT $2
    `
    const rows = (await this.query(q, [companyId, limit])) as any[]
    return rows
  }

  static async getJobByIdForCompany(jobId: string, companyId: string): Promise<any | null> {
    if (!this.isDatabaseConfigured()) {
      throw new Error('Database not configured. Please set DATABASE_URL in your .env.local file.')
    }
    
    // If companyId is 'temp' or invalid, just fetch by jobId without company filter
    const isValidCompanyId = companyId && companyId !== 'temp' && companyId.length > 10
    
    const q = isValidCompanyId 
      ? `
        SELECT id, company_id, title, description_md, location_text, status, employment_type, level,
               education, years_experience_min, years_experience_max,
               technical_skills, domain_knowledge, soft_skills, languages,
               must_have_skills, nice_to_have_skills,
               duties_day_to_day, duties_strategic, stakeholders,
               decision_scope, salary_min, salary_max, salary_period, bonus_incentives,
               perks_benefits, time_off_policy, joining_timeline, travel_requirements,
               visa_requirements,
               created_by_email, created_at
        FROM jobs
        WHERE id = $1::uuid AND company_id = $2::uuid
        LIMIT 1
      `
      : `
        SELECT id, company_id, title, description_md, location_text, status, employment_type, level,
               education, years_experience_min, years_experience_max,
               technical_skills, domain_knowledge, soft_skills, languages,
               must_have_skills, nice_to_have_skills,
               duties_day_to_day, duties_strategic, stakeholders,
               decision_scope, salary_min, salary_max, salary_period, bonus_incentives,
               perks_benefits, time_off_policy, joining_timeline, travel_requirements,
               visa_requirements,
               created_by_email, created_at
        FROM jobs
        WHERE id = $1::uuid
        LIMIT 1
      `
    
    const params = isValidCompanyId ? [jobId, companyId] : [jobId]
    const rows = (await this.query(q, params)) as any[]
    return rows.length > 0 ? rows[0] : null
  }

  static async updateJobForCompany(jobId: string, companyId: string, updates: {
    title?: string | null
    description_md?: string | null
    location_text?: string | null
    status?: 'open' | 'on_hold' | 'closed' | 'cancelled' | null
    employment_type?: 'full_time' | 'part_time' | 'contract' | null
    level?: 'intern' | 'junior' | 'mid' | 'senior' | 'lead' | 'principal' | null
    education?: string | null
    years_experience_min?: number | null
    years_experience_max?: number | null
    technical_skills?: string[] | null
    domain_knowledge?: string[] | null
    soft_skills?: string[] | null
    languages?: string[] | null
    must_have_skills?: string[] | null
    nice_to_have_skills?: string[] | null
    duties_day_to_day?: string[] | null
    duties_strategic?: string[] | null
    stakeholders?: string[] | null
    decision_scope?: string | null
    salary_min?: number | null
    salary_max?: number | null
    salary_period?: string | null
    bonus_incentives?: string | null
    perks_benefits?: string[] | null
    time_off_policy?: string | null
    joining_timeline?: string | null
    travel_requirements?: string | null
    visa_requirements?: string | null
  }): Promise<any | null> {
    if (!this.isDatabaseConfigured()) {
      throw new Error('Database not configured. Please set DATABASE_URL in your .env.local file.')
    }

    // Helper: convert JS string[] to Postgres text[] literal
    const toPgArray = (arr?: string[] | null): string | null => {
      if (!arr) return null
      if (arr.length === 0) return '{}'
      const escaped = arr.map(s => (s ?? '').replace(/"/g, '\\"')).map(s => `"${s}"`).join(',')
      return `{${escaped}}`
    }

    const sets: string[] = []
    const values: any[] = []
    let i = 1

    if (updates.title !== undefined) { sets.push(`title = $${i++}`); values.push(updates.title) }
    if (updates.description_md !== undefined) { sets.push(`description_md = $${i++}`); values.push(updates.description_md) }
    if (updates.location_text !== undefined) { sets.push(`location_text = $${i++}`); values.push(updates.location_text) }
    if (updates.status !== undefined) { sets.push(`status = $${i++}`); values.push(updates.status) }
    if (updates.employment_type !== undefined) { sets.push(`employment_type = $${i++}::employment_type`); values.push(updates.employment_type) }
    if (updates.level !== undefined) { sets.push(`level = $${i++}::job_level`); values.push(updates.level) }
    if (updates.education !== undefined) { sets.push(`education = $${i++}`); values.push(updates.education) }
    if (updates.years_experience_min !== undefined) { sets.push(`years_experience_min = $${i++}`); values.push(updates.years_experience_min) }
    if (updates.years_experience_max !== undefined) { sets.push(`years_experience_max = $${i++}`); values.push(updates.years_experience_max) }
    if (updates.technical_skills !== undefined) { sets.push(`technical_skills = $${i++}::text[]`); values.push(toPgArray(updates.technical_skills as any)) }
    if (updates.domain_knowledge !== undefined) { sets.push(`domain_knowledge = $${i++}::text[]`); values.push(toPgArray(updates.domain_knowledge as any)) }
    if (updates.soft_skills !== undefined) { sets.push(`soft_skills = $${i++}::text[]`); values.push(toPgArray(updates.soft_skills as any)) }
    if (updates.languages !== undefined) { sets.push(`languages = $${i++}::text[]`); values.push(toPgArray(updates.languages as any)) }
    if (updates.must_have_skills !== undefined) { sets.push(`must_have_skills = $${i++}::text[]`); values.push(toPgArray(updates.must_have_skills as any)) }
    if (updates.nice_to_have_skills !== undefined) { sets.push(`nice_to_have_skills = $${i++}::text[]`); values.push(toPgArray(updates.nice_to_have_skills as any)) }
    if (updates.duties_day_to_day !== undefined) { sets.push(`duties_day_to_day = $${i++}::text[]`); values.push(toPgArray(updates.duties_day_to_day as any)) }
    if (updates.duties_strategic !== undefined) { sets.push(`duties_strategic = $${i++}::text[]`); values.push(toPgArray(updates.duties_strategic as any)) }
    if (updates.stakeholders !== undefined) { sets.push(`stakeholders = $${i++}::text[]`); values.push(toPgArray(updates.stakeholders as any)) }
    if (updates.decision_scope !== undefined) { sets.push(`decision_scope = $${i++}`); values.push(updates.decision_scope) }
    if (updates.salary_min !== undefined) { sets.push(`salary_min = $${i++}`); values.push(updates.salary_min) }
    if (updates.salary_max !== undefined) { sets.push(`salary_max = $${i++}`); values.push(updates.salary_max) }
    if (updates.salary_period !== undefined) { sets.push(`salary_period = $${i++}`); values.push(updates.salary_period) }
    if (updates.bonus_incentives !== undefined) { sets.push(`bonus_incentives = $${i++}`); values.push(updates.bonus_incentives) }
    if (updates.perks_benefits !== undefined) { sets.push(`perks_benefits = $${i++}::text[]`); values.push(toPgArray(updates.perks_benefits as any)) }
    if (updates.time_off_policy !== undefined) { sets.push(`time_off_policy = $${i++}`); values.push(updates.time_off_policy) }
    if (updates.joining_timeline !== undefined) { sets.push(`joining_timeline = $${i++}`); values.push(updates.joining_timeline) }
    if (updates.travel_requirements !== undefined) { sets.push(`travel_requirements = $${i++}`); values.push(updates.travel_requirements) }
    if (updates.visa_requirements !== undefined) { sets.push(`visa_requirements = $${i++}`); values.push(updates.visa_requirements) }

    if (sets.length === 0) return null

    // updated_at may not exist in schema; only set if column exists. We'll skip to avoid errors.
    values.push(jobId)
    values.push(companyId)

    const q = `
      UPDATE jobs
      SET ${sets.join(', ')}
      WHERE id = $${i++}::uuid AND company_id = $${i}::uuid
      RETURNING id, company_id, title, location_text, employment_type, level,
                salary_min, salary_max, salary_period,
                created_by_email, created_at
    `
    const rows = (await this.query(q, values)) as any[]
    return rows.length > 0 ? rows[0] : null
  }

  static async deleteJobForCompany(jobId: string, companyId: string): Promise<string | null> {
    if (!this.isDatabaseConfigured()) {
      throw new Error('Database not configured. Please set DATABASE_URL in your .env.local file.')
    }
    const q = `DELETE FROM jobs WHERE id = $1::uuid AND company_id = $2::uuid RETURNING id`
    const rows = (await this.query(q, [jobId, companyId])) as any[]
    return rows.length > 0 ? rows[0].id : null
  }

  static async companyExists(companyId: string): Promise<boolean> {
    if (!this.isDatabaseConfigured()) {
      throw new Error('Database not configured. Please set DATABASE_URL in your .env.local file.')
    }
    const q = `SELECT 1 FROM companies WHERE id = $1::uuid LIMIT 1`
    const rows = (await this.query(q, [companyId])) as any[]
    return rows.length > 0
  }

  static async userExists(userId: string): Promise<boolean> {
    if (!this.isDatabaseConfigured()) {
      throw new Error('Database not configured. Please set DATABASE_URL in your .env.local file.')
    }
    // Accept either UUID or email to avoid invalid UUID cast errors
    const isUuid = /^[0-9a-f]{8}-[0-9a-f]{4}-[1-5][0-9a-f]{3}-[89ab][0-9a-f]{3}-[0-9a-f]{12}$/i.test(userId)
    const q = isUuid
      ? `SELECT 1 FROM users WHERE id = $1::uuid LIMIT 1`
      : `SELECT 1 FROM users WHERE LOWER(email) = LOWER($1) LIMIT 1`
    const rows = (await this.query(q, [userId])) as any[]
    return rows.length > 0
  }

  static async createJob(input: {
    company_id?: string | null
    company_name?: string | null
    title: string
    description_md?: string | null
    location_text: string
    employment_type: 'full_time' | 'part_time' | 'contract'
    level?: 'intern' | 'junior' | 'mid' | 'senior' | 'lead' | 'principal' | null
    education?: string | null
    years_experience_min?: number | null
    years_experience_max?: number | null
    technical_skills?: string[] | null
    domain_knowledge?: string[] | null
    soft_skills?: string[] | null
    languages?: string[] | null
    must_have_skills?: string[] | null
    nice_to_have_skills?: string[] | null
    duties_day_to_day?: string[] | null
    duties_strategic?: string[] | null
    stakeholders?: string[] | null
    decision_scope?: string | null
    salary_min?: number | null
    salary_max?: number | null
    salary_period?: 'monthly' | 'yearly' | 'weekly' | 'daily' | null
    bonus_incentives?: string | null
    perks_benefits?: string[] | null
    time_off_policy?: string | null
    joining_timeline?: string | null
    travel_requirements?: string | null
    visa_requirements?: string | null
    is_public?: boolean | null
    created_by_email?: string | null
  }) {
    if (!this.isDatabaseConfigured()) {
      throw new Error('Database not configured. Please set DATABASE_URL in your .env.local file.')
    }

    // Helper: convert JS string[] to Postgres text[] literal safely (e.g., '{"a","b"}')
    const toPgArray = (arr?: string[] | null): string | null => {
      if (!arr || arr.length === 0) return '{}'
      const norm = arr.map((raw) => {
        let s = String(raw ?? '')
        // Strip surrounding quotes if present (common when client sends already-quoted labels)
        if ((s.startsWith('"') && s.endsWith('"')) || (s.startsWith("'") && s.endsWith("'"))) {
          s = s.slice(1, -1)
        }
        // Normalize whitespace
        s = s.trim()
        // Escape backslashes first, then quotes per Postgres array literal rules
        s = s.replace(/\\/g, '\\\\')
        s = s.replace(/"/g, '\\"')
        return `"${s}"`
      })
      return `{${norm.join(',')}}`
    }

    const q = `
      INSERT INTO jobs (
        company_id, company_name, title, description_md, location_text, employment_type, level, education,
        years_experience_min, years_experience_max,
        technical_skills, domain_knowledge, soft_skills, languages,
        must_have_skills, nice_to_have_skills,
        duties_day_to_day, duties_strategic, stakeholders,
        decision_scope, salary_min, salary_max, salary_period, bonus_incentives,
        perks_benefits, time_off_policy, joining_timeline, travel_requirements, visa_requirements,
        status, is_public, created_by_email
      )
      VALUES (
        $1::uuid, $2, $3, $4, $5, $6::employment_type, $7::job_level, $8,
        $9, $10,
        $11::text[], $12::text[], $13::text[], $14::text[],
        $15::text[], $16::text[],
        $17::text[], $18::text[], $19::text[],
        $20, $21, $22, $23::salary_period, $24,
        $25::text[], $26, $27, $28, $29,
        'open', COALESCE($30, true), $31
      )
      RETURNING id
    `

    const params = [
      input.company_id ?? null,
      input.company_name ?? null,
      input.title,
      input.description_md ?? null,
      input.location_text,
      input.employment_type,
      input.level ?? null,
      input.education ?? null,
      input.years_experience_min ?? null,
      input.years_experience_max ?? null,
      toPgArray(input.technical_skills),
      toPgArray(input.domain_knowledge),
      toPgArray(input.soft_skills),
      toPgArray(input.languages),
      toPgArray(input.must_have_skills),
      toPgArray(input.nice_to_have_skills),
      toPgArray(input.duties_day_to_day),
      toPgArray(input.duties_strategic),
      toPgArray(input.stakeholders),
      input.decision_scope ?? null,
      input.salary_min ?? null,
      input.salary_max ?? null,
      input.salary_period ?? null,
      input.bonus_incentives ?? null,
      toPgArray(input.perks_benefits),
      input.time_off_policy ?? null,
      input.joining_timeline ?? null,
      input.travel_requirements ?? null,
      input.visa_requirements ?? null,
      input.is_public ?? true,
      input.created_by_email ?? null,
    ]

    const rows = (await this.query(q, params)) as any[]
    if (!rows || rows.length === 0) {
      throw new Error('Failed to create job')
    }
    return rows[0]
  }

  static async createJobRounds(jobId: string, rounds: Array<{ seq: number; name: string; duration_minutes: number }>) {
    if (!this.isDatabaseConfigured()) {
      throw new Error('Database not configured. Please set DATABASE_URL in your .env.local file.')
    }
    if (!rounds || rounds.length === 0) return

    // Insert rounds one-by-one for simplicity in mock/neon
    const q = `
      INSERT INTO job_rounds (job_id, seq, name, duration_minutes)
      VALUES ($1::uuid, $2, $3, $4)
      ON CONFLICT (job_id, seq) DO NOTHING
    `
    for (const r of rounds) {
      await this.query(q, [jobId, r.seq, r.name, r.duration_minutes])
    }
  }

  // Fetch job_rounds for a job (including ids) ordered by seq
  static async getJobRoundsByJobId(jobId: string): Promise<Array<{ id: string; job_id: string; seq: number; name: string; duration_minutes: number }>> {
    if (!this.isDatabaseConfigured()) {
      throw new Error('Database not configured. Please set DATABASE_URL in your .env.local file.')
    }
    const q = `
      SELECT id, job_id, seq, name, duration_minutes
      FROM job_rounds
      WHERE job_id = $1::uuid
      ORDER BY seq ASC
    `
    const rows = (await this.query(q, [jobId])) as any[]
    return rows as any
  }

  // Update job_round configuration with questions and criteria
  static async updateJobRoundConfiguration(jobId: string, roundName: string, questions: string[], criteria: string[]): Promise<void> {
    if (!this.isDatabaseConfigured()) {
      throw new Error('Database not configured. Please set DATABASE_URL in your .env.local file.')
    }
    
    console.log('📝 Saving configuration for:', { jobId, roundName, questionsCount: questions.length, criteriaCount: criteria.length })
    
    // First check if the round exists
    const checkQ = `SELECT id, name, seq FROM job_rounds WHERE job_id = $1::uuid`
    const existingRounds = await this.query(checkQ, [jobId]) as any[]
    console.log('🔍 Existing rounds in DB:', existingRounds.map(r => `${r.name} (seq:${r.seq})`))
    
    const configuration = JSON.stringify({
      questions: questions || [],
      criteria: criteria || []
    })
    
    // Find the round's seq number or use 1 as default
    const existingRound = existingRounds.find(r => r.name === roundName)
    const seq = existingRound ? existingRound.seq : 1
    
    console.log(`💾 ${existingRound ? 'Updating' : 'Inserting'} round:`, roundName, 'seq:', seq)
    
    // Use INSERT ... ON CONFLICT to handle both insert and update
    const q = `
      INSERT INTO job_rounds (job_id, seq, name, duration_minutes, configuration)
      VALUES ($1::uuid, $2, $3, 30, $4::jsonb)
      ON CONFLICT (job_id, seq) 
      DO UPDATE SET 
        configuration = EXCLUDED.configuration,
        name = EXCLUDED.name,
        duration_minutes = 30
      RETURNING id, name
    `
    const result = await this.query(q, [jobId, seq, roundName, configuration]) as any[]
    
    if (result.length === 0) {
      console.error('❌ Failed to save round:', roundName)
    } else {
      console.log('✅ Saved round:', result[0].name, 'with', questions.length, 'questions')
      
      // Also store individual questions in the questions table
      try {
        const companyId = await this.getCompanyIdForJob(jobId)
        console.log('💾 Storing individual questions in questions table...')
        
        for (let i = 0; i < questions.length; i++) {
          const question = questions[i]
          const questionType = i < 2 ? 'introduction' : i < 5 ? 'behavioral' : 'technical'
          
          await this.createQuestion({
            company_id: companyId,
            text_md: question,
            difficulty: 'medium',
            category: questionType,
            metadata: {
              roundName: roundName,
              jobId: jobId,
              sequence: i + 1,
              criteria: criteria
            }
          })
        }
        console.log('✅ Stored', questions.length, 'individual questions in questions table')
      } catch (error) {
        console.error('⚠️ Failed to store individual questions:', error)
      }
    }
  }

  // Create round_agents rows for a specific job_round_id
  static async createRoundAgents(jobRoundId: string, agents: Array<{ agent_type: string; skill_weights?: any; config?: any }>): Promise<void> {
    if (!this.isDatabaseConfigured()) {
      throw new Error('Database not configured. Please set DATABASE_URL in your .env.local file.')
    }
    if (!agents || agents.length === 0) return
    const q = `
      INSERT INTO round_agents (job_round_id, agent_type, skill_weights, config)
      VALUES ($1::uuid, $2, $3::jsonb, $4::jsonb)
    `
    for (const a of agents) {
      await this.query(q, [jobRoundId, a.agent_type, JSON.stringify(a.skill_weights || {}), JSON.stringify(a.config || {})])
    }
  }

  // List rounds with their linked agents for a job
  static async listRoundsWithAgents(jobId: string): Promise<Array<{
    round_id: string
    seq: number
    name: string
    duration_minutes: number
    agents: Array<{ id: string; agent_type: string; skill_weights: any; config: any; created_at: string }>
  }>> {
    if (!this.isDatabaseConfigured()) {
      throw new Error('Database not configured. Please set DATABASE_URL in your .env.local file.')
    }
    const rounds = await this.getJobRoundsByJobId(jobId)
    if (!rounds || rounds.length === 0) return []

    const qAgents = `
      SELECT ra.id, ra.job_round_id, ra.agent_type, ra.skill_weights, ra.config, ra.created_at
      FROM round_agents ra
      WHERE ra.job_round_id = ANY($1::uuid[])
      ORDER BY ra.created_at ASC
    `
    const roundIds = rounds.map(r => r.id)
    const rows = (await this.query(qAgents, [roundIds])) as any[]
    const byRound = new Map<string, any[]>()
    for (const row of rows) {
      const list = byRound.get(row.job_round_id) || []
      list.push({ id: row.id, agent_type: row.agent_type, skill_weights: row.skill_weights || {}, config: row.config || {}, created_at: row.created_at })
      byRound.set(row.job_round_id, list)
    }
    return rounds.map(r => ({
      round_id: r.id,
      seq: r.seq,
      name: r.name,
      duration_minutes: r.duration_minutes,
      agents: byRound.get(r.id) || [],
    }))
  }

  // Update questions list on a specific round_agent by writing to config.questions as JSONB
  static async updateRoundAgentQuestions(roundAgentId: string, questions: Array<{ id?: string; text: string; type?: string; linkedSkills?: string[]; expectedAnswer?: string }>): Promise<void> {
    if (!this.isDatabaseConfigured()) {
      throw new Error('Database not configured. Please set DATABASE_URL in your .env.local file.')
    }
    const q = `
      UPDATE round_agents
         SET config = jsonb_set(
           COALESCE(config, '{}'::jsonb),
           '{questions}',
           $2::jsonb,
           true
         )
       WHERE id = $1::uuid
    `
    await this.query(q, [roundAgentId, JSON.stringify(questions || [])])
  }

  // Get company_id for a given job
  static async getCompanyIdForJob(jobId: string): Promise<string | null> {
    if (!this.isDatabaseConfigured()) {
      throw new Error('Database not configured. Please set DATABASE_URL in your .env.local file.')
    }
    const q = `SELECT company_id FROM jobs WHERE id = $1::uuid LIMIT 1`
    const rows = (await this.query(q, [jobId])) as any[]
    return rows && rows.length > 0 ? rows[0].company_id : null
  }

  // Create a question row; returns its id
  static async createQuestion(input: { company_id: string | null; text_md: string; difficulty?: string | null; category?: string | null; metadata?: any }): Promise<string> {
    if (!this.isDatabaseConfigured()) {
      throw new Error('Database not configured. Please set DATABASE_URL in your .env.local file.')
    }
    const q = `
      INSERT INTO questions (company_id, text_md, difficulty, category, metadata)
      VALUES ($1::uuid, $2, $3, $4, $5::jsonb)
      RETURNING id
    `
    const params = [
      input.company_id ?? null,
      input.text_md,
      input.difficulty ?? null,
      input.category ?? null,
      JSON.stringify(input.metadata ?? {})
    ]
    const rows = (await this.query(q, params)) as any[]
    if (!rows || rows.length === 0) throw new Error('Failed to insert question')
    return rows[0].id
  }

  // Replace all agent_questions for a round_agent with the provided sequence
  static async setAgentQuestions(roundAgentId: string, companyId: string | null, questions: Array<{ text: string; type?: string; linkedSkills?: string[]; expectedAnswer?: string }>): Promise<void> {
    if (!this.isDatabaseConfigured()) {
      throw new Error('Database not configured. Please set DATABASE_URL in your .env.local file.')
    }
    // Clear existing links
    const del = `DELETE FROM agent_questions WHERE round_agent_id = $1::uuid`
    await this.query(del, [roundAgentId])
    if (!questions || questions.length === 0) return
    // Insert questions and links with seq = index+1
    let seq = 1
    for (const q of questions) {
      const qid = await this.createQuestion({ company_id: companyId, text_md: q.text, category: q.type ?? null, metadata: { linkedSkills: q.linkedSkills ?? [], expectedAnswer: q.expectedAnswer ?? null } })
      const link = `
        INSERT INTO agent_questions (round_agent_id, question_id, seq)
        VALUES ($1::uuid, $2::uuid, $3)
        ON CONFLICT (round_agent_id, seq) DO UPDATE SET question_id = EXCLUDED.question_id
      `
      await this.query(link, [roundAgentId, qid, seq])
      seq++
    }
  }

  // =========================
  // FILES AND CANDIDATES
  // =========================
  
  // Create file record
  static async createFile(data: {
    storage_key: string
    content_type?: string
    size_bytes?: bigint
    company_id?: string
  }) {
    if (!this.isDatabaseConfigured()) {
      throw new Error('Database not configured. Please set DATABASE_URL in your .env.local file.')
    }

    const q = `
      INSERT INTO files (storage_key, content_type, size_bytes, company_id, created_at)
      VALUES ($1, $2, $3, $4::uuid, NOW())
      RETURNING *
    `
    const rows = await this.query(q, [
      data.storage_key,
      data.content_type || null,
      data.size_bytes || null,
      data.company_id || null
    ]) as any[]

    if (rows.length === 0) {
      throw new Error('Failed to create file record')
    }

    return rows[0]
  }

  // Create or update candidate
  static async upsertCandidate(data: {
    email: string
    first_name?: string
    last_name?: string
    full_name?: string
    resume_file_id?: string
    resume_url?: string
    resume_name?: string
    resume_size?: string
    resume_type?: string
  }) {
    if (!this.isDatabaseConfigured()) {
      throw new Error('Database not configured. Please set DATABASE_URL in your .env.local file.')
    }

    // Check if candidate exists
    const existingQuery = `SELECT * FROM candidates WHERE email = $1 LIMIT 1`
    const existing = await this.query(existingQuery, [data.email.toLowerCase()]) as any[]

    if (existing.length > 0) {
      // Update existing candidate
      const updateQuery = `
        UPDATE candidates 
        SET resume_file_id = $2::uuid, resume_url = $3, resume_name = $4, 
            resume_size = $5, resume_type = $6
        WHERE email = $1
        RETURNING *
      `
      const updated = await this.query(updateQuery, [
        data.email.toLowerCase(),
        data.resume_file_id || null,
        data.resume_url || null,
        data.resume_name || null,
        data.resume_size || null,
        data.resume_type || null
      ]) as any[]

      return updated[0]
    } else {
      // Create new candidate - construct full_name from first_name and last_name if not provided
      const fullName = data.full_name || `${data.first_name || 'Unknown'} ${data.last_name || 'Candidate'}`.trim()
      
      const insertQuery = `
        INSERT INTO candidates (
          email, full_name, resume_file_id, created_at
        )
        VALUES ($1, $2, $3::uuid, NOW())
        RETURNING *
      `
      const created = await this.query(insertQuery, [
        data.email.toLowerCase(),
        fullName,
        data.resume_file_id || null
      ]) as any[]

      return created[0]
    }
  }

  // ===========================
  // MESSAGE OPERATIONS
  // ===========================

  // Get messages by category for a company
  static async getMessagesByCategory(companyId: string, category: 'interview' | 'new_job' | 'general', includeDrafts: boolean = false) {
    if (!this.isDatabaseConfigured()) {
      throw new Error('Database not configured')
    }

    const query = `
      SELECT 
        id,
        sender_user_id,
        recipient_email,
        recipient_name,
        category,
        subject,
        content,
        status,
        sent_at,
        delivered_at,
        read_at,
        metadata,
        created_at,
        updated_at
      FROM messages 
      WHERE company_id = $1::uuid 
        AND category = $2::message_category
        AND ($3::boolean = true OR status != 'draft'::message_status)
      ORDER BY sent_at DESC, created_at DESC
      LIMIT 50
    `
    
    return await this.query(query, [companyId, category, includeDrafts]) as any[]
  }

  // Create a new message
  static async createMessage(data: {
    companyId: string
    senderUserId?: string
    recipientEmail: string
    recipientName?: string
    category: 'interview' | 'new_job' | 'general'
    subject: string
    content: string
    status?: 'draft' | 'sent' | 'delivered' | 'read' | 'failed'
    threadId?: string
    metadata?: any
  }) {
    if (!this.isDatabaseConfigured()) {
      throw new Error('Database not configured')
    }

    const query = `
      INSERT INTO messages (
        company_id,
        sender_user_id,
        recipient_email,
        recipient_name,
        category,
        subject,
        content,
        status,
        thread_id,
        metadata,
        sent_at,
        created_at,
        updated_at
      ) VALUES (
        $1::uuid,
        $2::uuid,
        $3,
        $4,
        $5::message_category,
        $6,
        $7,
        $8::message_status,
        $9::uuid,
        $10::jsonb,
        CASE WHEN $8::message_status = 'sent'::message_status THEN NOW() ELSE NULL END,
        NOW(),
        NOW()
      )
      RETURNING *
    `

    const result = await this.query(query, [
      data.companyId,
      data.senderUserId || null,
      data.recipientEmail,
      data.recipientName || null,
      data.category,
      data.subject,
      data.content,
      data.status || 'draft',
      data.threadId || null,
      JSON.stringify(data.metadata || {})
    ]) as any[]

    if (!result || result.length === 0) {
      console.error('createMessage insert returned no rows')
      throw new Error('Failed to create message')
    }

    return result[0]
  }

  // Send a message (update status to sent)
  static async sendMessage(messageId: string) {
    if (!this.isDatabaseConfigured()) {
      throw new Error('Database not configured')
    }

    const query = `
      UPDATE messages 
      SET 
        status = 'sent',
        sent_at = NOW(),
        updated_at = NOW()
      WHERE id = $1::uuid
      RETURNING *
    `

    const result = await this.query(query, [messageId]) as any[]
    return result[0]
  }

  // Get message templates by category
  static async getMessageTemplates(companyId: string, category?: 'interview' | 'new_job' | 'general') {
    if (!this.isDatabaseConfigured()) {
      throw new Error('Database not configured')
    }

    let query = `
      SELECT 
        id,
        name,
        category,
        subject_template,
        content_template,
        is_active,
        created_at,
        updated_at
      FROM message_templates 
      WHERE company_id = $1::uuid 
        AND is_active = true
    `
    
    const params = [companyId]
    
    if (category) {
      query += ` AND category = $2::message_category`
      params.push(category)
    }
    
    query += ` ORDER BY name ASC`

    return await this.query(query, params) as any[]
  }

  // Create message template
  static async createMessageTemplate(data: {
    companyId: string
    name: string
    category: 'interview' | 'new_job' | 'general'
    subjectTemplate: string
    contentTemplate: string
    createdBy?: string
  }) {
    if (!this.isDatabaseConfigured()) {
      throw new Error('Database not configured')
    }

    const query = `
      INSERT INTO message_templates (
        company_id,
        name,
        category,
        subject_template,
        content_template,
        created_by,
        created_at,
        updated_at
      ) VALUES (
        $1::uuid,
        $2,
        $3::message_category,
        $4,
        $5,
        $6::uuid,
        NOW(),
        NOW()
      )
      RETURNING *
    `

    const result = await this.query(query, [
      data.companyId,
      data.name,
      data.category,
      data.subjectTemplate,
      data.contentTemplate,
      data.createdBy || null
    ]) as any[]

    return result[0]
  }

  // Get message threads for a company
  static async getMessageThreads(companyId: string, category?: 'interview' | 'new_job' | 'general') {
    if (!this.isDatabaseConfigured()) {
      throw new Error('Database not configured')
    }

    let query = `
      SELECT 
        id,
        category,
        participant_email,
        participant_name,
        subject,
        last_message_at,
        message_count,
        is_archived,
        metadata,
        created_at,
        updated_at
      FROM message_threads 
      WHERE company_id = $1::uuid 
        AND is_archived = false
    `
    
    const params = [companyId]
    
    if (category) {
      query += ` AND category = $2`
      params.push(category)
    }
    
    query += ` ORDER BY last_message_at DESC`

    return await this.query(query, params) as any[]
  }

  // =========================
  // INTERVIEWS
  // =========================
  
  // Get interviews with candidate and job information
  static async getInterviews(companyId?: string, jobId?: string) {
    if (!this.isDatabaseConfigured()) {
      throw new Error('Database not configured. Please set DATABASE_URL in your .env.local file.')
    }

    let query = `
      SELECT 
        i.id,
        i.status as interview_status,
        i.started_at,
        i.completed_at,
        i.mode,
        i.metadata,
        ar.id as application_round_id,
        ar.status as round_status,
        ar.recommendation,
        ar.summary,
        a.id as application_id,
        a.job_id,
        a.status as application_status,
        a.first_name,
        a.last_name,
        a.email,
        a.phone,
        c.first_name as candidate_first_name,
        c.last_name as candidate_last_name,
        c.email as candidate_email,
        c.phone as candidate_phone,
        j.title as job_title,
        j.company_id,
        e.overall_score,
        e.status as evaluation_status,
        e.recommendation as evaluation_recommendation
      FROM interviews i
      JOIN application_rounds ar ON i.application_round_id = ar.id
      JOIN applications a ON ar.application_id = a.id
      JOIN candidates c ON a.candidate_id = c.id
      JOIN jobs j ON a.job_id = j.id
      LEFT JOIN evaluations e ON i.id = e.interview_id
      WHERE 1=1
    `

    const params: any[] = []
    let paramIndex = 1

    // Filter by company if provided
    if (companyId) {
      query += ` AND j.company_id = $${paramIndex}::uuid`
      params.push(companyId)
      paramIndex++
    }

    // Filter by job if provided
    if (jobId && jobId !== 'all') {
      query += ` AND a.job_id = $${paramIndex}::uuid`
      params.push(jobId)
      paramIndex++
    }

    query += ` ORDER BY COALESCE(i.started_at, i.completed_at) DESC NULLS LAST`

    const rows = await this.query(query, params) as any[]
    
    // Transform the data to match the expected format
    return rows.map(row => {
      // Use application data first, fallback to candidate data
      const candidateName = row.first_name && row.last_name 
        ? `${row.first_name} ${row.last_name}`.trim()
        : row.candidate_first_name && row.candidate_last_name 
        ? `${row.candidate_first_name} ${row.candidate_last_name}`.trim()
        : 'Unknown Candidate'

      const email = row.email || row.candidate_email || ''
      const phone = row.phone || row.candidate_phone || ''

      // Map interview status to expected format
      let status: 'Completed' | 'Scheduled' | 'Pending' | 'Cancelled' = 'Pending'
      switch (row.interview_status) {
        case 'success':
          status = 'Completed'
          break
        case 'in_progress':
          status = 'Scheduled'
          break
        case 'awaiting':
          status = 'Pending'
          break
        case 'failed':
        case 'expired':
          status = 'Cancelled'
          break
        default:
          status = 'Pending'
      }

      // Score is stored as 0-100, display as is
      let interviewScore: number | undefined = undefined
      let result: 'Pass' | 'Fail' | undefined = undefined
      
      if (row.overall_score !== null && row.overall_score !== undefined) {
        interviewScore = Math.round(parseFloat(row.overall_score))
      }
      
      // Use status from evaluations table if available, otherwise calculate from score
      if (row.evaluation_status) {
        result = row.evaluation_status as 'Pass' | 'Fail'
      } else if (interviewScore !== undefined) {
        result = interviewScore >= 65 ? 'Pass' : 'Fail'
      }

      return {
        id: row.id,
        jobId: row.job_id,
        candidateName,
        appliedJD: row.job_title || 'Unknown Position',
        email,
        phone,
        status,
        interviewDate: row.started_at ? new Date(row.started_at).toISOString().split('T')[0] : undefined,
        interviewScore,
        result,
        feedback: row.summary || undefined
      }
    })
  }

  // =========================
  // BILLING & USAGE TRACKING
  // =========================

  // Get current pricing from env or defaults
  static getPricing() {
    return {
      cvParsePrice: parseFloat(process.env.CV_PARSE_PRICE || '0.05'),
      questionPricePer1kTokens: parseFloat(process.env.QUESTION_PRICE_PER_1K_TOKENS || '0.002'),
      videoPricePerMin: parseFloat(process.env.VIDEO_PRICE_PER_MIN || '0.03'),
      rechargeAmount: parseFloat(process.env.RECHARGE_AMOUNT || '100.00')
    }
  }

  // Get company billing info
  static async getCompanyBilling(companyId: string) {
    if (!this.isDatabaseConfigured()) {
      throw new Error('Database not configured')
    }

    const query = `
      SELECT * FROM company_billing
      WHERE company_id = $1::uuid
    `
    const result = await this.query(query, [companyId]) as any[]
    return result[0] || null
  }

  // Check if company is in trial and if usage qualifies for free credit
  static async checkTrialEligibility(companyId: string, jobId?: string): Promise<{
    isInTrial: boolean
    isFreeUsage: boolean
    reason?: string
  }> {
    if (!this.isDatabaseConfigured()) {
      throw new Error('Database not configured')
    }

    const billing = await this.getCompanyBilling(companyId)
    
    if (!billing || billing.billing_status !== 'trial') {
      return { isInTrial: false, isFreeUsage: false, reason: 'Not in trial' }
    }

    // If no trial JD set yet, this is the first JD - it's free
    if (!billing.trial_jd_id && jobId) {
      return { isInTrial: true, isFreeUsage: true, reason: 'First trial JD' }
    }

    // If this is the trial JD and interview count <= 1, it's free
    if (billing.trial_jd_id === jobId && billing.trial_interview_count <= 1) {
      return { isInTrial: true, isFreeUsage: true, reason: 'Trial JD usage' }
    }

    // Trial has ended
    return { isInTrial: true, isFreeUsage: false, reason: 'Trial limit reached' }
  }

  // Set trial JD (when first JD is created)
  static async setTrialJD(companyId: string, jobId: string) {
    if (!this.isDatabaseConfigured()) {
      throw new Error('Database not configured')
    }

    const query = `
      UPDATE company_billing
      SET trial_jd_id = $2::uuid, updated_at = NOW()
      WHERE company_id = $1::uuid AND trial_jd_id IS NULL
      RETURNING *
    `
    const result = await this.query(query, [companyId, jobId]) as any[]
    return result[0] || null
  }

  // Increment trial interview count
  static async incrementTrialInterviewCount(companyId: string) {
    if (!this.isDatabaseConfigured()) {
      throw new Error('Database not configured')
    }

    const query = `
      UPDATE company_billing
      SET trial_interview_count = trial_interview_count + 1, updated_at = NOW()
      WHERE company_id = $1::uuid
      RETURNING *
    `
    const result = await this.query(query, [companyId]) as any[]
    return result[0] || null
  }

  // End trial and require billing setup
  static async endTrial(companyId: string) {
    if (!this.isDatabaseConfigured()) {
      throw new Error('Database not configured')
    }

    const query = `
      UPDATE company_billing
      SET 
        billing_status = 'active',
        trial_ended_at = NOW(),
        updated_at = NOW()
      WHERE company_id = $1::uuid AND billing_status = 'trial'
      RETURNING *
    `
    const result = await this.query(query, [companyId]) as any[]
    return result[0] || null
  }

  // Record usage and handle charging
  static async recordUsage(params: {
    companyId: string
    jobId: string
    usageType: 'cv_parse' | 'jd_questions' | 'video_minutes'
    quantity: number
    metadata?: any
  }) {
    if (!this.isDatabaseConfigured()) {
      throw new Error('Database not configured')
    }

    const { companyId, jobId, usageType, quantity, metadata = {} } = params
    const pricing = this.getPricing()

    // Check trial eligibility
    const trial = await this.checkTrialEligibility(companyId, jobId)

    let cost = 0
    let entryType: string
    let description: string
    let unitPrice = 0

    // Calculate cost based on usage type
    switch (usageType) {
      case 'cv_parse':
        unitPrice = pricing.cvParsePrice
        cost = trial.isFreeUsage ? 0 : quantity * unitPrice
        entryType = trial.isFreeUsage ? 'TRIAL_CREDIT' : 'CV_PARSE'
        description = `CV parsing (${quantity} CVs)`
        break
      case 'jd_questions':
        unitPrice = pricing.questionPricePer1kTokens
        const tokens = metadata.tokensIn + metadata.tokensOut
        cost = trial.isFreeUsage ? 0 : (tokens / 1000) * unitPrice
        entryType = trial.isFreeUsage ? 'TRIAL_CREDIT' : 'JD_QUESTIONS'
        description = `JD question generation (${tokens} tokens)`
        break
      case 'video_minutes':
        unitPrice = pricing.videoPricePerMin
        cost = trial.isFreeUsage ? 0 : quantity * unitPrice
        entryType = trial.isFreeUsage ? 'TRIAL_CREDIT' : 'VIDEO_MINUTES'
        description = `Video interview (${quantity} minutes)`
        break
      default:
        throw new Error(`Unknown usage type: ${usageType}`)
    }

    // If not free and cost > 0, check wallet and auto-recharge if needed
    if (!trial.isFreeUsage && cost > 0) {
      const billing = await this.getCompanyBilling(companyId)
      
      if (!billing) {
        throw new Error('Billing not initialized for company')
      }

      if (billing.billing_status === 'trial') {
        throw new Error('Trial has ended. Please set up billing to continue.')
      }

      if (billing.billing_status === 'past_due') {
        throw new Error('Account past due. Please update payment method.')
      }

      // Check monthly spend cap
      if (billing.monthly_spend_cap && 
          billing.current_month_spent + cost > billing.monthly_spend_cap) {
        throw new Error(`Monthly spend cap of $${billing.monthly_spend_cap} reached`)
      }

      // Auto-recharge if wallet insufficient
      if (billing.wallet_balance < cost) {
        if (!billing.auto_recharge_enabled) {
          throw new Error(`Insufficient wallet balance. Current: $${billing.wallet_balance}, Required: $${cost}`)
        }

        // Auto-recharge
        await this.autoRecharge(companyId)
      }

      // Deduct from wallet
      await this.deductFromWallet(companyId, cost)
    }

    // Record in usage ledger
    await this.addLedgerEntry({
      companyId,
      jobId,
      entryType,
      description,
      quantity,
      unitPrice,
      amount: cost,
      metadata
    })

    // Update job_usage table
    await this.updateJobUsage(jobId, usageType, quantity, cost, metadata)

    return { cost, entryType }
  }

  // Auto-recharge wallet
  static async autoRecharge(companyId: string) {
    if (!this.isDatabaseConfigured()) {
      throw new Error('Database not configured')
    }

    const pricing = this.getPricing()
    const rechargeAmount = pricing.rechargeAmount

    // Create invoice for recharge
    const invoice = await this.createInvoice({
      companyId,
      description: 'Wallet Auto-Recharge',
      subtotal: rechargeAmount,
      total: rechargeAmount,
      lineItems: [{
        description: 'Wallet Top-up',
        quantity: 1,
        unitPrice: rechargeAmount,
        amount: rechargeAmount
      }]
    })

    // In production, this would call Stripe/PayPal API
    // For now, simulate successful payment
    const paymentSuccess = true

    if (paymentSuccess) {
      // Update wallet
      const addQuery = `
        UPDATE company_billing
        SET 
          wallet_balance = wallet_balance + $2,
          current_month_spent = current_month_spent + $2,
          total_spent = total_spent + $2,
          updated_at = NOW()
        WHERE company_id = $1::uuid
        RETURNING *
      `
      await this.query(addQuery, [companyId, rechargeAmount])

      // Mark invoice as paid
      await this.markInvoicePaid(invoice.id)

      // Record ledger entry
      const billing = await this.getCompanyBilling(companyId)
      await this.addLedgerEntry({
        companyId,
        entryType: 'AUTO_RECHARGE',
        description: `Wallet auto-recharge`,
        quantity: 1,
        unitPrice: rechargeAmount,
        amount: -rechargeAmount, // Negative because it's a credit
        invoiceId: invoice.id,
        balanceBefore: billing.wallet_balance - rechargeAmount,
        balanceAfter: billing.wallet_balance
      })

      return invoice
    } else {
      throw new Error('Payment failed')
    }
  }

  // Deduct from wallet
  static async deductFromWallet(companyId: string, amount: number) {
    if (!this.isDatabaseConfigured()) {
      throw new Error('Database not configured')
    }

    const query = `
      UPDATE company_billing
      SET 
        wallet_balance = wallet_balance - $2,
        updated_at = NOW()
      WHERE company_id = $1::uuid AND wallet_balance >= $2
      RETURNING *
    `
    const result = await this.query(query, [companyId, amount]) as any[]
    
    if (result.length === 0) {
      throw new Error('Insufficient wallet balance')
    }

    return result[0]
  }

  // Add ledger entry
  static async addLedgerEntry(params: {
    companyId: string
    jobId?: string
    entryType: string
    description: string
    quantity?: number
    unitPrice?: number
    amount: number
    invoiceId?: string
    metadata?: any
    balanceBefore?: number
    balanceAfter?: number
  }) {
    if (!this.isDatabaseConfigured()) {
      throw new Error('Database not configured')
    }

    const billing = await this.getCompanyBilling(params.companyId)
    const balanceBefore = params.balanceBefore ?? billing.wallet_balance
    const balanceAfter = params.balanceAfter ?? (balanceBefore - params.amount)

    const query = `
      INSERT INTO usage_ledger (
        company_id,
        job_id,
        entry_type,
        description,
        quantity,
        unit_price,
        amount,
        balance_before,
        balance_after,
        invoice_id,
        metadata,
        created_at
      ) VALUES (
        $1::uuid,
        $2::uuid,
        $3::ledger_entry_type,
        $4,
        $5,
        $6,
        $7,
        $8,
        $9,
        $10::uuid,
        $11::jsonb,
        NOW()
      )
      RETURNING *
    `

    const result = await this.query(query, [
      params.companyId,
      params.jobId || null,
      params.entryType,
      params.description,
      params.quantity || null,
      params.unitPrice || null,
      params.amount,
      balanceBefore,
      balanceAfter,
      params.invoiceId || null,
      JSON.stringify(params.metadata || {})
    ]) as any[]

    return result[0]
  }

  // Update job usage
  static async updateJobUsage(
    jobId: string,
    usageType: 'cv_parse' | 'jd_questions' | 'video_minutes',
    quantity: number,
    cost: number,
    metadata?: any
  ) {
    if (!this.isDatabaseConfigured()) {
      throw new Error('Database not configured')
    }

    // Get job to find company_id
    const jobQuery = `SELECT company_id FROM jobs WHERE id = $1::uuid`
    const jobResult = await this.query(jobQuery, [jobId]) as any[]
    
    if (jobResult.length === 0) {
      throw new Error('Job not found')
    }

    const companyId = jobResult[0].company_id

    // Upsert job_usage
    let updateField = ''
    let costField = ''

    switch (usageType) {
      case 'cv_parse':
        updateField = 'cv_parsing_count = cv_parsing_count + $3'
        costField = 'cv_parsing_cost = cv_parsing_cost + $4'
        break
      case 'jd_questions':
        updateField = `
          jd_question_tokens_in = jd_question_tokens_in + $3,
          jd_question_tokens_out = jd_question_tokens_out + ${metadata?.tokensOut || 0}
        `
        costField = 'jd_questions_cost = jd_questions_cost + $4'
        break
      case 'video_minutes':
        updateField = 'video_minutes = video_minutes + $3'
        costField = 'video_cost = video_cost + $4'
        break
    }

    const query = `
      INSERT INTO job_usage (job_id, company_id, ${usageType === 'jd_questions' ? 'jd_question_tokens_in' : usageType === 'cv_parse' ? 'cv_parsing_count' : 'video_minutes'}, total_cost, created_at, updated_at)
      VALUES ($1::uuid, $2::uuid, $3, $4, NOW(), NOW())
      ON CONFLICT (job_id)
      DO UPDATE SET
        ${updateField},
        ${costField},
        total_cost = total_cost + $4,
        updated_at = NOW()
      RETURNING *
    `

    const result = await this.query(query, [
      jobId,
      companyId,
      usageType === 'jd_questions' ? (metadata?.tokensIn || 0) : quantity,
      cost
    ]) as any[]

    return result[0]
  }

  // Mark invoice as paid
  static async markInvoicePaid(invoiceId: string) {
    if (!this.isDatabaseConfigured()) {
      throw new Error('Database not configured')
    }

    const query = `
      UPDATE invoices
      SET 
        status = 'paid',
        paid_at = NOW(),
        updated_at = NOW()
      WHERE id = $1::uuid
      RETURNING *
    `

    const result = await this.query(query, [invoiceId]) as any[]
    return result[0]
  }

  // Get usage ledger for company
  static async getUsageLedger(companyId: string, options?: {
    jobId?: string
    startDate?: Date
    endDate?: Date
    entryType?: string
    limit?: number
  }) {
    if (!this.isDatabaseConfigured()) {
      throw new Error('Database not configured')
    }

    let query = `
      SELECT 
        ul.*,
        j.title as job_title
      FROM usage_ledger ul
      LEFT JOIN jobs j ON ul.job_id = j.id
      WHERE ul.company_id = $1::uuid
    `

    const params: any[] = [companyId]
    let paramIndex = 2

    if (options?.jobId) {
      query += ` AND ul.job_id = $${paramIndex}::uuid`
      params.push(options.jobId)
      paramIndex++
    }

    if (options?.startDate) {
      query += ` AND ul.created_at >= $${paramIndex}::timestamptz`
      params.push(options.startDate.toISOString())
      paramIndex++
    }

    if (options?.endDate) {
      query += ` AND ul.created_at <= $${paramIndex}::timestamptz`
      params.push(options.endDate.toISOString())
      paramIndex++
    }

    if (options?.entryType) {
      query += ` AND ul.entry_type = $${paramIndex}::ledger_entry_type`
      params.push(options.entryType)
      paramIndex++
    }

    query += ` ORDER BY ul.created_at DESC`

    if (options?.limit) {
      query += ` LIMIT $${paramIndex}`
      params.push(options.limit)
    }

    return await this.query(query, params) as any[]
  }

  // Get job usage summary
  static async getJobUsageSummary(companyId: string, jobId?: string) {
    if (!this.isDatabaseConfigured()) {
      throw new Error('Database not configured')
    }

    let query = `
      SELECT 
        ju.*,
        j.title as job_title,
        j.status as job_status
      FROM job_usage ju
      JOIN jobs j ON ju.job_id = j.id
      WHERE ju.company_id = $1::uuid
    `

    const params: any[] = [companyId]

    if (jobId) {
      query += ` AND ju.job_id = $2::uuid`
      params.push(jobId)
    }

    query += ` ORDER BY ju.updated_at DESC`

    return await this.query(query, params) as any[]
  }

  // Get invoices for company
  static async getInvoices(companyId: string, options?: {
    status?: string
    limit?: number
  }) {
    if (!this.isDatabaseConfigured()) {
      throw new Error('Database not configured')
    }

    let query = `
      SELECT * FROM invoices
      WHERE company_id = $1::uuid
    `

    const params: any[] = [companyId]
    let paramIndex = 2

    if (options?.status) {
      query += ` AND status = $${paramIndex}::invoice_status`
      params.push(options.status)
      paramIndex++
    }

    query += ` ORDER BY created_at DESC`

    if (options?.limit) {
      query += ` LIMIT $${paramIndex}`
      params.push(options.limit)
    }

    return await this.query(query, params) as any[]
  }

  // Update payment method
  static async updatePaymentMethod(companyId: string, paymentData: {
    provider: 'stripe' | 'paypal'
    paymentMethodId: string
    last4?: string
    brand?: string
    exp?: string
  }) {
    if (!this.isDatabaseConfigured()) {
      throw new Error('Database not configured')
    }

    const query = `
      UPDATE company_billing
      SET 
        payment_provider = $2::payment_provider,
        payment_method_id = $3,
        payment_method_last4 = $4,
        payment_method_brand = $5,
        payment_method_exp = $6,
        updated_at = NOW()
      WHERE company_id = $1::uuid
      RETURNING *
    `

    const result = await this.query(query, [
      companyId,
      paymentData.provider,
      paymentData.paymentMethodId,
      paymentData.last4 || null,
      paymentData.brand || null,
      paymentData.exp || null
    ]) as any[]

    return result[0]
  }

  // Update billing settings
  static async updateBillingSettings(companyId: string, settings: {
    autoRechargeEnabled?: boolean
    monthlySpendCap?: number | null
  }) {
    if (!this.isDatabaseConfigured()) {
      throw new Error('Database not configured')
    }

    const updates: string[] = []
    const params: any[] = [companyId]
    let paramIndex = 2

    if (settings.autoRechargeEnabled !== undefined) {
      updates.push(`auto_recharge_enabled = $${paramIndex}`)
      params.push(settings.autoRechargeEnabled)
      paramIndex++
    }

    if (settings.monthlySpendCap !== undefined) {
      updates.push(`monthly_spend_cap = $${paramIndex}`)
      params.push(settings.monthlySpendCap)
      paramIndex++
    }

    if (updates.length === 0) {
      throw new Error('No settings to update')
    }

    updates.push('updated_at = NOW()')

    const query = `
      UPDATE company_billing
      SET ${updates.join(', ')}
      WHERE company_id = $1::uuid
      RETURNING *
    `

    const result = await this.query(query, params) as any[]
    return result[0]
  }

  // Get all users by company ID with their roles
  static async getUsersByCompanyId(companyId: string) {
    const query = `
      SELECT 
        u.id,
        u.email,
        u.full_name,
        u.created_at,
        COALESCE(
          json_agg(
            DISTINCT jsonb_build_object('role', r.role)
          ) FILTER (WHERE r.role IS NOT NULL),
          '[]'
        ) as roles
      FROM users u
      LEFT JOIN user_roles r ON u.id = r.user_id
      WHERE u.company_id = $1::uuid
      GROUP BY u.id, u.email, u.full_name, u.created_at
      ORDER BY u.created_at DESC
    `
    const result = await this.query(query, [companyId]) as any[]
    return result
  }

  // Find or create demo company
  static async findOrCreateDemoCompany() {
    if (!this.isDatabaseConfigured()) {
      throw new Error('Database not configured. Please set DATABASE_URL in your .env.local file.')
    }

    const demoEmail = 'admin@hire-genai.com'
    const demoCompanyName = 'HireGenAI Demo Company'

    // First, check if demo company exists
    const findCompanyQuery = `
      SELECT c.* FROM companies c
      JOIN company_domains cd ON c.id = cd.company_id
      WHERE cd.domain = 'hire-genai.com'
      LIMIT 1
    `
    const existingCompany = await this.query(findCompanyQuery) as any[]

    if (existingCompany.length > 0) {
      return existingCompany[0]
    }

    // Create demo company if it doesn't exist
    const insertCompanyQuery = `
      INSERT INTO companies (name, status, verified, created_at)
      VALUES ($1, 'active', true, NOW())
      RETURNING *
    `
    const newCompany = await this.query(insertCompanyQuery, [demoCompanyName]) as any[]

    if (newCompany.length === 0) {
      throw new Error('Failed to create demo company')
    }

    // Add domain mapping for demo company
    const insertDomainQuery = `
      INSERT INTO company_domains (company_id, domain)
      VALUES ($1::uuid, 'hire-genai.com')
    `
    await this.query(insertDomainQuery, [newCompany[0].id])

    // Create admin user for demo company if doesn't exist
    const findAdminQuery = `
      SELECT * FROM users WHERE email = $1 AND company_id = $2::uuid
    `
    const existingAdmin = await this.query(findAdminQuery, [demoEmail, newCompany[0].id]) as any[]

    if (existingAdmin.length === 0) {
      const insertAdminQuery = `
        INSERT INTO users (
          company_id, 
          email, 
          full_name, 
          status, 
          job_title,
          email_verified_at,
          created_at
        )
        VALUES ($1::uuid, $2, 'Demo Admin', 'active', 'System Administrator', NOW(), NOW())
        RETURNING *
      `
      const adminUser = await this.query(insertAdminQuery, [newCompany[0].id, demoEmail]) as any[]

      // Assign admin role
      const insertRoleQuery = `
        INSERT INTO user_roles (user_id, role)
        VALUES ($1::uuid, 'admin')
        ON CONFLICT DO NOTHING
      `
      await this.query(insertRoleQuery, [adminUser[0].id])
    }

    return newCompany[0]
  }

  // Add user to demo company as member
  static async addUserToDemoCompany(email: string, fullName?: string) {
    if (!this.isDatabaseConfigured()) {
      throw new Error('Database not configured. Please set DATABASE_URL in your .env.local file.')
    }

    // Get or create demo company
    const demoCompany = await this.findOrCreateDemoCompany()

    // Check if user already exists in demo company
    const findUserQuery = `
      SELECT * FROM users WHERE email = $1 AND company_id = $2::uuid
    `
    const existingUser = await this.query(findUserQuery, [email.toLowerCase(), demoCompany.id]) as any[]

    if (existingUser.length > 0) {
      // User already exists in demo company, keep their existing role
      return {
        user: existingUser[0],
        company: demoCompany,
        isNewUser: false
      }
    }

    // Create new user in demo company
    const userName = fullName || email.split('@')[0]
    const insertUserQuery = `
      INSERT INTO users (
        company_id, 
        email, 
        full_name, 
        status, 
        job_title,
        email_verified_at,
        created_at
      )
      VALUES ($1::uuid, $2, $3, 'active', 'Demo User', NOW(), NOW())
      RETURNING *
    `
    const newUser = await this.query(insertUserQuery, [demoCompany.id, email.toLowerCase(), userName]) as any[]

    if (newUser.length === 0) {
      throw new Error('Failed to create demo user')
    }

    // Assign recruiter role for demo users (member is not in enum, using recruiter as limited role)
    const insertRoleQuery = `
      INSERT INTO user_roles (user_id, role)
      VALUES ($1::uuid, 'recruiter')
      ON CONFLICT (user_id) DO NOTHING
    `
    await this.query(insertRoleQuery, [newUser[0].id])

    return {
      user: newUser[0],
      company: demoCompany,
      isNewUser: true
    }
  }

  // Check if user is registered under a specific company by email domain
  static async findUserByEmailAndCompanyDomain(email: string) {
    if (!this.isDatabaseConfigured()) {
      throw new Error('Database not configured. Please set DATABASE_URL in your .env.local file.')
    }

    const domain = email.split('@')[1]
    
    const userQuery = `
      SELECT u.*, c.*, ur.role
      FROM users u
      JOIN companies c ON u.company_id = c.id
      JOIN company_domains cd ON c.id = cd.company_id
      LEFT JOIN user_roles ur ON u.id = ur.user_id
      WHERE u.email = $1 AND cd.domain = $2 AND u.status = 'active'
      LIMIT 1
    `
    const user = await this.query(userQuery, [email.toLowerCase(), domain]) as any[]

    if (user.length === 0) return null
    
    // Structure the response to match expected format
    const userData = user[0]
    return {
      ...userData,
      companies: {
        id: userData.id,
        name: userData.name,
        status: userData.status,
        verified: userData.verified
      }
    }
  }

  // Get current pricing
  static async getCurrentPricing() {
    if (!this.isDatabaseConfigured()) {
      throw new Error('Database not configured')
    }

    const query = `
      SELECT * FROM pricing_history
      WHERE effective_until IS NULL OR effective_until > NOW()
      ORDER BY effective_from DESC
      LIMIT 1
    `
    const result = await this.query(query, []) as any[]
    return result[0] || {
      cv_parse_price: 0.50,
      question_price_per_1k_tokens: 0.002,
      video_price_per_min: 0.30, // OpenAI Realtime API: $0.06 input + $0.24 output = $0.30/min
      recharge_amount: 100.00
    }
  }

  // Record CV parsing usage with REAL OpenAI cost
  static async recordCVParsingUsage(data: {
    companyId: string
    jobId: string
    candidateId?: string
    fileId?: string
    fileSizeKb?: number
    parseSuccessful?: boolean
    successRate?: number
  }) {
    if (!this.isDatabaseConfigured()) {
      throw new Error('Database not configured')
    }

    console.log('\n' + '='.repeat(70))
    console.log('🎯 [CV PARSING] Starting billing calculation...')
    console.log('📋 Company ID:', data.companyId)
    console.log('💼 Job ID:', data.jobId)
    console.log('👤 Candidate ID:', data.candidateId || 'N/A')
    console.log('📄 File Size:', data.fileSizeKb || 0, 'KB')
    console.log('='.repeat(70))

<<<<<<< HEAD
    // Use HARDCODED pricing from environment variables
    try {
      const { getCVParsingPrice } = await import('./config')
      
      // Get hardcoded price from .env.local (NEVER exposed to UI/DB)
      const unitPrice = getCVParsingPrice()
      const finalCost = unitPrice // No profit margin - direct pricing
      
      console.log('💰 [CV PARSING] Using hardcoded pricing from environment')
      console.log('💵 Price per CV: $' + unitPrice.toFixed(2))
      console.log('🔒 [INTERNAL] Pricing configured in .env.local only')
      
      const query = `
        INSERT INTO cv_parsing_usage (
          company_id, job_id, candidate_id, file_id, file_size_kb,
          parse_successful, unit_price, cost, success_rate, created_at
        )
        VALUES (
          $1::uuid, $2::uuid, $3::uuid, $4::uuid, $5,
          $6, $7, $8, $9, NOW()
        )
        RETURNING *
      `

      const result = await this.query(query, [
        data.companyId,
        data.jobId,
        data.candidateId || null,
        data.fileId || null,
        data.fileSizeKb || 0,
        data.parseSuccessful !== false,
        unitPrice, // Hardcoded price from .env.local
        finalCost, // Same as unitPrice (no margin)
        data.successRate || null
      ]) as any[]

      console.log('💾 [CV PARSING] Cost stored in database successfully')
      console.log('💰 Final Cost: $' + finalCost.toFixed(2))
      console.log('🎉 [CV PARSING] Billing calculation completed successfully!')
      console.log('='.repeat(70) + '\n')
      return result[0]
      
    } catch (error) {
      console.error('❌ [CV PARSING] ERROR: Failed to record billing:')
      console.error('🔥 Error Details:', error)
      console.log('='.repeat(70) + '\n')
      throw error
    }
=======
    // Use centralized OpenAI Usage Tracker
    const { OpenAIUsageTracker } = await import('./openai-usage-tracker')
    const usageResult = await OpenAIUsageTracker.trackCVParsing()
    
    const profitMarginPercent = parseFloat(process.env.PROFIT_MARGIN_PERCENTAGE || '25')
    
    const query = `
      INSERT INTO cv_parsing_usage (
        company_id, job_id, candidate_id, file_id, file_size_kb,
        parse_successful, unit_price, cost, success_rate,
        openai_base_cost, pricing_source, tokens_used, profit_margin_percent,
        created_at
      )
      VALUES (
        $1::uuid, $2::uuid, $3::uuid, $4::uuid, $5,
        $6, $7, $8, $9,
        $10, $11, $12, $13,
        NOW()
      )
      RETURNING *
    `

    const result = await this.query(query, [
      data.companyId,
      data.jobId,
      data.candidateId || null,
      data.fileId || null,
      data.fileSizeKb || 0,
      data.parseSuccessful !== false,
      usageResult.baseCost, // Keep for backward compatibility
      usageResult.finalCost, // Final cost with profit margin
      data.successRate || null,
      usageResult.baseCost, // Real OpenAI base cost
      usageResult.source, // 'openai-api' or 'fallback'
      usageResult.tokens || null, // Tokens used
      profitMarginPercent // Profit margin percentage
    ]) as any[]

    console.log('💾 [CV PARSING] Cost stored in database successfully')
    console.log('💰 Final Cost (with margin): $' + usageResult.finalCost.toFixed(4))
    console.log('📈 Base Cost: $' + usageResult.baseCost.toFixed(4))
    console.log('🏷️  Source: ' + usageResult.source)
    console.log('🎉 [CV PARSING] Billing calculation completed successfully!')
    console.log('='.repeat(70) + '\n')
    return result[0]
>>>>>>> 58e5b18d
  }

  // Record question generation usage
  static async recordQuestionGenerationUsage(data: {
    companyId: string
    jobId: string
    promptTokens: number
    completionTokens: number
    questionCount: number
    modelUsed?: string
  }) {
    if (!this.isDatabaseConfigured()) {
      throw new Error('Database not configured')
    }

    console.log('\n' + '='.repeat(70))
    console.log('🎯 [QUESTION GENERATION] Starting billing calculation...')
    console.log('📋 Company ID:', data.companyId)
    console.log('💼 Job ID:', data.jobId)
    console.log('🤖 Prompt Tokens:', data.promptTokens)
    console.log('✍️  Completion Tokens:', data.completionTokens)
    console.log('📝 Total Tokens:', data.promptTokens + data.completionTokens)
    console.log('❓ Questions Generated:', data.questionCount)
    console.log('🧠 Model Used:', data.modelUsed || 'gpt-4')
    console.log('='.repeat(70))

    // Use centralized OpenAI Usage Tracker
    const { OpenAIUsageTracker } = await import('./openai-usage-tracker')
    const usageResult = await OpenAIUsageTracker.trackQuestionGeneration()
    
    const pricing = await this.getCurrentPricing()
    const totalTokens = data.promptTokens + data.completionTokens
    const profitMarginPercent = parseFloat(process.env.PROFIT_MARGIN_PERCENTAGE || '25')

    const query = `
      INSERT INTO question_generation_usage (
        company_id, job_id, prompt_tokens, completion_tokens,
        total_tokens, question_count, token_price_per_1k, cost,
        model_used, openai_base_cost, pricing_source, profit_margin_percent,
        created_at
      )
      VALUES (
        $1::uuid, $2::uuid, $3, $4, $5, $6, $7, $8, $9, $10, $11, $12, NOW()
      )
      RETURNING *
    `

    const result = await this.query(query, [
      data.companyId,
      data.jobId,
      data.promptTokens,
      data.completionTokens,
      totalTokens,
      data.questionCount,
      pricing.question_price_per_1k_tokens,
      usageResult.finalCost, // Final cost with profit margin
      data.modelUsed || 'gpt-4',
      usageResult.baseCost, // Real OpenAI base cost
      usageResult.source, // 'openai-api' or 'fallback'
      profitMarginPercent // Profit margin percentage
    ]) as any[]

    console.log('💾 [QUESTION GENERATION] Cost stored in database successfully')
    console.log('💰 Final Cost (with margin): $' + usageResult.finalCost.toFixed(4))
    console.log('📈 Base Cost: $' + usageResult.baseCost.toFixed(4))
    console.log('🏷️  Source: ' + usageResult.source)
    console.log('🎉 [QUESTION GENERATION] Billing calculation completed successfully!')
    console.log('='.repeat(70) + '\n')
    return result[0]
  }

  // Record video interview usage with REAL OpenAI cost
  static async recordVideoInterviewUsage(data: {
    companyId: string
    jobId: string
    interviewId?: string
    candidateId?: string
    durationMinutes: number
    completedQuestions?: number
    totalQuestions?: number
    videoQuality?: string
  }) {
    if (!this.isDatabaseConfigured()) {
      throw new Error('Database not configured')
    }

    console.log('\n' + '='.repeat(70))
    console.log('🎯 [VIDEO INTERVIEW] Starting billing calculation...')
    console.log('📋 Company ID:', data.companyId)
    console.log('💼 Job ID:', data.jobId)
    console.log('🎥 Interview ID:', data.interviewId || 'N/A')
    console.log('👤 Candidate ID:', data.candidateId || 'N/A')
    console.log('⏱️  Duration:', data.durationMinutes, 'minutes')
    console.log('❓ Questions Completed:', data.completedQuestions || 0)
    console.log('🎬 Video Quality:', data.videoQuality || 'HD')
    console.log('='.repeat(70))

<<<<<<< HEAD
    // Use HARDCODED pricing from environment variables
    try {
      const { getVideoInterviewPricePerMinute } = await import('./config')
      
      // Get hardcoded price from .env.local (NEVER exposed to UI/DB)
      const costPerMinute = getVideoInterviewPricePerMinute()
      const finalCost = data.durationMinutes * costPerMinute // No profit margin - direct pricing
      
      console.log('💰 [VIDEO INTERVIEW] Using hardcoded pricing from environment')
      console.log('💵 Price per Minute: $' + costPerMinute.toFixed(2))
      console.log('⏱️  Total Duration: ' + data.durationMinutes + ' minutes')
      console.log('💰 Total Cost: $' + finalCost.toFixed(2))
      console.log('🔒 [INTERNAL] Pricing configured in .env.local only')
      
      const query = `
        INSERT INTO video_interview_usage (
          company_id, job_id, interview_id, candidate_id,
          duration_minutes, video_quality, minute_price, cost,
          completed_questions, total_questions, created_at
        )
        VALUES (
          $1::uuid, $2::uuid, $3::uuid, $4::uuid,
          $5, $6, $7, $8, $9, $10, NOW()
        )
        RETURNING *
      `

      const result = await this.query(query, [
        data.companyId,
        data.jobId,
        data.interviewId || null,
        data.candidateId || null,
        data.durationMinutes,
        data.videoQuality || 'HD',
        costPerMinute, // Hardcoded price from .env.local
        finalCost, // Total cost (duration × price per minute)
        data.completedQuestions || 0,
        data.totalQuestions || 0
      ]) as any[]

      console.log('💾 [VIDEO INTERVIEW] Cost stored in database successfully')
      console.log('💰 Final Cost: $' + finalCost.toFixed(2))
      console.log('🎉 [VIDEO INTERVIEW] Billing calculation completed successfully!')
      console.log('='.repeat(70) + '\n')
      return result[0]
      
    } catch (error) {
      console.error('❌ [VIDEO INTERVIEW] ERROR: Failed to record billing:')
      console.error('🔥 Error Details:', error)
      console.log('='.repeat(70) + '\n')
      throw error
    }
=======
    // Use centralized OpenAI Usage Tracker
    const { OpenAIUsageTracker } = await import('./openai-usage-tracker')
    const usageResult = await OpenAIUsageTracker.trackVideoInterview(data.durationMinutes)
    
    const costPerMinute = usageResult.baseCost / (data.durationMinutes || 1)
    const profitMarginPercent = parseFloat(process.env.PROFIT_MARGIN_PERCENTAGE || '25')
    
    const query = `
      INSERT INTO video_interview_usage (
        company_id, job_id, interview_id, candidate_id,
        duration_minutes, video_quality, minute_price, cost,
        completed_questions, total_questions,
        openai_base_cost, pricing_source, tokens_used, profit_margin_percent,
        created_at
      )
      VALUES (
        $1::uuid, $2::uuid, $3::uuid, $4::uuid,
        $5, $6, $7, $8, $9, $10,
        $11, $12, $13, $14,
        NOW()
      )
      RETURNING *
    `

    const result = await this.query(query, [
      data.companyId,
      data.jobId,
      data.interviewId || null,
      data.candidateId || null,
      data.durationMinutes,
      data.videoQuality || 'HD',
      costPerMinute, // Keep for backward compatibility
      usageResult.finalCost, // Final cost with profit margin
      data.completedQuestions || 0,
      data.totalQuestions || 0,
      usageResult.baseCost, // Real OpenAI base cost
      usageResult.source, // 'openai-api' or 'fallback'
      usageResult.tokens || null, // Tokens used
      profitMarginPercent // Profit margin percentage
    ]) as any[]

    console.log('💾 [VIDEO INTERVIEW] Cost stored in database successfully')
    console.log('💰 Final Cost (with margin): $' + usageResult.finalCost.toFixed(4))
    console.log('📈 Base Cost: $' + usageResult.baseCost.toFixed(4))
    console.log('⏱️  Cost per Minute: $' + costPerMinute.toFixed(4))
    console.log('🏷️  Source: ' + usageResult.source)
    console.log('🎉 [VIDEO INTERVIEW] Billing calculation completed successfully!')
    console.log('='.repeat(70) + '\n')
    return result[0]
>>>>>>> 58e5b18d
  }

  // Get usage records (counts/durations only, no fixed pricing)
  static async getCompanyUsageRecords(companyId: string, filters?: {
    jobId?: string
    startDate?: Date
    endDate?: Date
  }) {
    if (!this.isDatabaseConfigured()) {
      throw new Error('Database not configured')
    }

    const params: any[] = [companyId]
    let paramIndex = 2

    // Build WHERE clauses
    const whereClauses = ['company_id = $1::uuid']
    
    if (filters?.startDate) {
      whereClauses.push(`created_at >= $${paramIndex++}::timestamptz`)
      params.push(filters.startDate)
    }
    
    if (filters?.endDate) {
      whereClauses.push(`created_at <= $${paramIndex++}::timestamptz`)
      params.push(filters.endDate)
    }

    const whereClause = whereClauses.join(' AND ')

    // Get CV parsing counts
    const cvQuery = `
      SELECT COUNT(*) as count
      FROM cv_parsing_usage
      WHERE ${whereClause}
      ${filters?.jobId ? `AND job_id = $${paramIndex}::uuid` : ''}
    `
    const cvParams = [...params]
    if (filters?.jobId) cvParams.push(filters.jobId)
    const cvResult = await this.query(cvQuery, cvParams) as any[]

    // Get video interview durations
    const videoQuery = `
      SELECT 
        COUNT(*) as count,
        COALESCE(SUM(duration_minutes), 0) as total_minutes
      FROM video_interview_usage
      WHERE ${whereClause}
      ${filters?.jobId ? `AND job_id = $${paramIndex}::uuid` : ''}
    `
    const videoParams = [...params]
    if (filters?.jobId) videoParams.push(filters.jobId)
    const videoResult = await this.query(videoQuery, videoParams) as any[]

    return {
      cvCount: parseInt(cvResult[0]?.count || 0),
      videoCount: parseInt(videoResult[0]?.count || 0),
      videoMinutes: parseFloat(videoResult[0]?.total_minutes || 0)
    }
  }

  // Get usage data for company (with fixed pricing - legacy)
  static async getCompanyUsage(companyId: string, filters?: {
    jobId?: string
    entryType?: string
    startDate?: Date
    endDate?: Date
  }) {
    if (!this.isDatabaseConfigured()) {
      throw new Error('Database not configured')
    }

    const params: any[] = [companyId]
    let paramIndex = 2

    // Build WHERE clauses
    const whereClauses = ['company_id = $1::uuid']
    
    if (filters?.startDate) {
      whereClauses.push(`created_at >= $${paramIndex++}::timestamptz`)
      params.push(filters.startDate)
    }
    
    if (filters?.endDate) {
      whereClauses.push(`created_at <= $${paramIndex++}::timestamptz`)
      params.push(filters.endDate)
    }

    const whereClause = whereClauses.join(' AND ')

    // Get CV parsing totals
    const cvQuery = `
      SELECT 
        COUNT(*) as count,
        COALESCE(SUM(cost), 0) as total_cost
      FROM cv_parsing_usage
      WHERE ${whereClause}
      ${filters?.jobId ? `AND job_id = $${paramIndex}::uuid` : ''}
    `
    const cvParams = [...params]
    if (filters?.jobId) cvParams.push(filters.jobId)
    const cvResult = await this.query(cvQuery, cvParams) as any[]

    // Get question generation totals
    const questionQuery = `
      SELECT 
        COUNT(*) as count,
        COALESCE(SUM(total_tokens), 0) as total_tokens,
        COALESCE(SUM(cost), 0) as total_cost
      FROM question_generation_usage
      WHERE ${whereClause}
      ${filters?.jobId ? `AND job_id = $${paramIndex}::uuid` : ''}
    `
    const questionParams = [...params]
    if (filters?.jobId) questionParams.push(filters.jobId)
    const questionResult = await this.query(questionQuery, questionParams) as any[]

    // Get video interview totals
    const videoQuery = `
      SELECT 
        COUNT(*) as count,
        COALESCE(SUM(duration_minutes), 0) as total_minutes,
        COALESCE(SUM(cost), 0) as total_cost
      FROM video_interview_usage
      WHERE ${whereClause}
      ${filters?.jobId ? `AND job_id = $${paramIndex}::uuid` : ''}
    `
    const videoParams = [...params]
    if (filters?.jobId) videoParams.push(filters.jobId)
    const videoResult = await this.query(videoQuery, videoParams) as any[]

    return {
      cvParsing: parseFloat(cvResult[0]?.total_cost || 0),
      cvCount: parseInt(cvResult[0]?.count || 0),
      jdQuestions: parseFloat(questionResult[0]?.total_cost || 0),
      tokenCount: parseInt(questionResult[0]?.total_tokens || 0),
      video: parseFloat(videoResult[0]?.total_cost || 0),
      videoMinutes: parseFloat(videoResult[0]?.total_minutes || 0)
    }
  }

  // Get usage by job with real OpenAI costs
  static async getUsageByJobWithOpenAICosts(companyId: string, filters?: {
    startDate?: Date
    endDate?: Date
    openAIUsage?: any
  }) {
    if (!this.isDatabaseConfigured()) {
      throw new Error('Database not configured')
    }

    const params: any[] = [companyId]
    let paramIndex = 2

    const whereClauses = ['jus.company_id = $1::uuid']
    
    if (filters?.startDate) {
      whereClauses.push(`jus.last_updated >= $${paramIndex++}::timestamptz`)
      params.push(filters.startDate)
    }
    
    if (filters?.endDate) {
      whereClauses.push(`jus.last_updated <= $${paramIndex++}::timestamptz`)
      params.push(filters.endDate)
    }

    const whereClause = whereClauses.join(' AND ')

    const query = `
      SELECT 
        jus.*,
        j.title as job_title,
        j.id as job_id
      FROM job_usage_summary jus
      JOIN jobs j ON jus.job_id = j.id
      WHERE ${whereClause}
      ORDER BY jus.last_updated DESC
    `

    const result = await this.query(query, params) as any[]

    // If OpenAI usage data provided, use real costs; otherwise use DB costs
    const { applyProfitMargin } = await import('./config')
    const openAI = filters?.openAIUsage

    return result.map((row: any) => {
      // Calculate proportional costs from OpenAI usage if available
      const cvCost = openAI ? applyProfitMargin(openAI.cvParsing.cost).finalCost : parseFloat(row.cv_parsing_cost || 0)
      const questionsCost = openAI ? applyProfitMargin(openAI.questionGeneration.cost).finalCost : parseFloat(row.question_gen_cost || 0)
      const videoCost = openAI ? applyProfitMargin(openAI.videoInterview.cost).finalCost : parseFloat(row.video_interview_cost || 0)

      return {
        jobId: row.job_id,
        jobTitle: row.job_title,
        cvParsingCount: parseInt(row.cv_parsing_count || 0),
        cvParsingCost: cvCost,
        jdQuestionCount: parseInt(row.question_gen_count || 0),
        jdQuestionTokensIn: parseInt(row.total_tokens_used || 0) / 2,
        jdQuestionTokensOut: parseInt(row.total_tokens_used || 0) / 2,
        jdQuestionsCost: questionsCost,
        videoCount: parseInt(row.interview_count || 0),
        videoMinutes: parseFloat(row.total_interview_minutes || 0),
        videoCost: videoCost,
        totalCost: cvCost + questionsCost + videoCost
      }
    })
  }

  // Get usage by job (legacy - uses fixed pricing from DB)
  static async getUsageByJob(companyId: string, filters?: {
    startDate?: Date
    endDate?: Date
  }) {
    if (!this.isDatabaseConfigured()) {
      throw new Error('Database not configured')
    }

    const params: any[] = [companyId]
    let paramIndex = 2

    const whereClauses = ['jus.company_id = $1::uuid']
    
    if (filters?.startDate) {
      whereClauses.push(`jus.last_updated >= $${paramIndex++}::timestamptz`)
      params.push(filters.startDate)
    }
    
    if (filters?.endDate) {
      whereClauses.push(`jus.last_updated <= $${paramIndex++}::timestamptz`)
      params.push(filters.endDate)
    }

    const whereClause = whereClauses.join(' AND ')

    const query = `
      SELECT 
        jus.*,
        j.title as job_title,
        j.id as job_id
      FROM job_usage_summary jus
      JOIN jobs j ON jus.job_id = j.id
      WHERE ${whereClause}
      ORDER BY jus.total_cost DESC
    `

    const result = await this.query(query, params) as any[]

    return result.map((row: any) => ({
      jobId: row.job_id,
      jobTitle: row.job_title,
      cvParsingCount: parseInt(row.cv_parsing_count || 0),
      cvParsingCost: parseFloat(row.cv_parsing_cost || 0),
      jdQuestionCount: parseInt(row.question_gen_count || 0),
      jdQuestionTokensIn: parseInt(row.total_tokens_used || 0) / 2, // Approximate
      jdQuestionTokensOut: parseInt(row.total_tokens_used || 0) / 2, // Approximate
      jdQuestionsCost: parseFloat(row.question_gen_cost || 0),
      videoCount: parseInt(row.interview_count || 0),
      videoMinutes: parseFloat(row.total_interview_minutes || 0),
      videoCost: parseFloat(row.video_interview_cost || 0),
      totalCost: parseFloat(row.total_cost || 0)
    }))
  }

  // Get invoices for company
  static async getCompanyInvoices(companyId: string, limit: number = 20) {
    if (!this.isDatabaseConfigured()) {
      throw new Error('Database not configured')
    }

    const query = `
      SELECT * FROM invoices
      WHERE company_id = $1::uuid
      ORDER BY created_at DESC
      LIMIT $2
    `

    const result = await this.query(query, [companyId, limit]) as any[]
    return result
  }

  // Create invoice
  static async createInvoice(data: {
    companyId: string
    subtotal: number
    taxRate?: number
    taxAmount?: number
    total: number
    description?: string
    lineItems?: any[]
    timePeriod?: { start: Date; end: Date }
  }) {
    if (!this.isDatabaseConfigured()) {
      throw new Error('Database not configured')
    }

    // Generate invoice number
    const now = new Date()
    const yearMonth = `${now.getFullYear()}${String(now.getMonth() + 1).padStart(2, '0')}`
    const randomSuffix = Math.floor(10000 + Math.random() * 90000)
    const invoiceNumber = `INV-${yearMonth}-${randomSuffix}`

    const query = `
      INSERT INTO invoices (
        company_id, invoice_number, status, subtotal, tax_rate,
        tax_amount, total, description, line_items, time_period, created_at
      )
      VALUES (
        $1::uuid, $2, 'pending', $3, $4, $5, $6, $7, $8::jsonb, $9::jsonb, NOW()
      )
      RETURNING *
    `

    const result = await this.query(query, [
      data.companyId,
      invoiceNumber,
      data.subtotal,
      data.taxRate || null,
      data.taxAmount || null,
      data.total,
      data.description || 'Monthly usage charges',
      JSON.stringify(data.lineItems || []),
      JSON.stringify(data.timePeriod || {})
    ]) as any[]

    return result[0]
  }

  // Update company's OpenAI project ID
  static async updateCompanyOpenAIProject(companyId: string, projectId: string) {
    if (!this.isDatabaseConfigured()) {
      throw new Error('Database not configured')
    }

    const query = `
      UPDATE companies 
      SET openai_project_id = $1,
          updated_at = NOW()
      WHERE id = $2::uuid
      RETURNING *
    `

    const result = await this.query(query, [projectId, companyId]) as any[]
    return result[0]
  }

  // Get company by ID
  static async getCompanyById(companyId: string) {
    if (!this.isDatabaseConfigured()) {
      throw new Error('Database not configured')
    }

    const query = `
      SELECT id, name, openai_project_id, openai_service_account_key
      FROM companies 
      WHERE id = $1::uuid
    `

    const result = await this.query(query, [companyId]) as any[]
    return result[0] || null
  }

  // Get company's OpenAI project ID
  static async getCompanyOpenAIProject(companyId: string): Promise<string | null> {
    if (!this.isDatabaseConfigured()) {
      throw new Error('Database not configured')
    }

    const query = `
      SELECT openai_project_id 
      FROM companies 
      WHERE id = $1::uuid
    `

    const result = await this.query(query, [companyId]) as any[]
    return result[0]?.openai_project_id || null
  }

  // Ensure openai_project_id column exists
  static async ensureOpenAIProjectIdColumn() {
    if (!this.isDatabaseConfigured()) {
      throw new Error('Database not configured')
    }

    const query = `
      ALTER TABLE companies 
      ADD COLUMN IF NOT EXISTS openai_project_id TEXT
    `

    await this.query(query, [])
  }

  // Get all companies without OpenAI projects
  static async getCompaniesWithoutProjects(limit: number = 100) {
    if (!this.isDatabaseConfigured()) {
      throw new Error('Database not configured')
    }

    const query = `
      SELECT id, name, industry, description_md
      FROM companies 
      WHERE openai_project_id IS NULL
      ORDER BY created_at DESC
      LIMIT $1
    `

    const result = await this.query(query, [limit]) as any[]
    return result
  }
}<|MERGE_RESOLUTION|>--- conflicted
+++ resolved
@@ -122,8 +122,10 @@
       console.log(`[Company Signup] 📦 Received project response:`, project)
       
       if (project?.id) {
-        openaiProjectId = project.id
-        console.log(`[Company Signup] ✅ OpenAI project created: ${project.id} for ${finalCompanyName}`)
+        // Encrypt the project ID before storing
+        const { encrypt } = await import('./encryption')
+        openaiProjectId = encrypt(project.id)
+        console.log(`[Company Signup] ✅ OpenAI project created and encrypted: ${project.id} for ${finalCompanyName}`)
         
         // Create service account for the project
         console.log(`[Company Signup] 🔑 Creating service account for project: ${project.id}`)
@@ -131,8 +133,9 @@
         console.log(`[Company Signup] 📦 Received service account response:`, serviceAccount)
         
         if (serviceAccount?.api_key) {
-          openaiServiceAccountKey = serviceAccount.api_key
-          console.log(`[Company Signup] ✅ Service account created for project: ${project.id}`)
+          // Encrypt the API key before storing
+          openaiServiceAccountKey = encrypt(serviceAccount.api_key)
+          console.log(`[Company Signup] ✅ Service account created and encrypted for project: ${project.id}`)
         } else {
           console.warn(`[Company Signup] ⚠️ Service account creation returned null for project: ${project.id}`)
         }
@@ -2895,56 +2898,6 @@
     console.log('📄 File Size:', data.fileSizeKb || 0, 'KB')
     console.log('='.repeat(70))
 
-<<<<<<< HEAD
-    // Use HARDCODED pricing from environment variables
-    try {
-      const { getCVParsingPrice } = await import('./config')
-      
-      // Get hardcoded price from .env.local (NEVER exposed to UI/DB)
-      const unitPrice = getCVParsingPrice()
-      const finalCost = unitPrice // No profit margin - direct pricing
-      
-      console.log('💰 [CV PARSING] Using hardcoded pricing from environment')
-      console.log('💵 Price per CV: $' + unitPrice.toFixed(2))
-      console.log('🔒 [INTERNAL] Pricing configured in .env.local only')
-      
-      const query = `
-        INSERT INTO cv_parsing_usage (
-          company_id, job_id, candidate_id, file_id, file_size_kb,
-          parse_successful, unit_price, cost, success_rate, created_at
-        )
-        VALUES (
-          $1::uuid, $2::uuid, $3::uuid, $4::uuid, $5,
-          $6, $7, $8, $9, NOW()
-        )
-        RETURNING *
-      `
-
-      const result = await this.query(query, [
-        data.companyId,
-        data.jobId,
-        data.candidateId || null,
-        data.fileId || null,
-        data.fileSizeKb || 0,
-        data.parseSuccessful !== false,
-        unitPrice, // Hardcoded price from .env.local
-        finalCost, // Same as unitPrice (no margin)
-        data.successRate || null
-      ]) as any[]
-
-      console.log('💾 [CV PARSING] Cost stored in database successfully')
-      console.log('💰 Final Cost: $' + finalCost.toFixed(2))
-      console.log('🎉 [CV PARSING] Billing calculation completed successfully!')
-      console.log('='.repeat(70) + '\n')
-      return result[0]
-      
-    } catch (error) {
-      console.error('❌ [CV PARSING] ERROR: Failed to record billing:')
-      console.error('🔥 Error Details:', error)
-      console.log('='.repeat(70) + '\n')
-      throw error
-    }
-=======
     // Use centralized OpenAI Usage Tracker
     const { OpenAIUsageTracker } = await import('./openai-usage-tracker')
     const usageResult = await OpenAIUsageTracker.trackCVParsing()
@@ -2990,13 +2943,13 @@
     console.log('🎉 [CV PARSING] Billing calculation completed successfully!')
     console.log('='.repeat(70) + '\n')
     return result[0]
->>>>>>> 58e5b18d
-  }
-
-  // Record question generation usage
+  }
+
+  // Record question generation usage (supports draft jobs)
   static async recordQuestionGenerationUsage(data: {
     companyId: string
-    jobId: string
+    jobId?: string | null
+    draftJobId?: string | null
     promptTokens: number
     completionTokens: number
     questionCount: number
@@ -3006,60 +2959,99 @@
       throw new Error('Database not configured')
     }
 
+    const isDraft = !data.jobId && data.draftJobId
+    const totalTokens = data.promptTokens + data.completionTokens
+
     console.log('\n' + '='.repeat(70))
     console.log('🎯 [QUESTION GENERATION] Starting billing calculation...')
     console.log('📋 Company ID:', data.companyId)
-    console.log('💼 Job ID:', data.jobId)
+    console.log('💼 Job ID:', data.jobId || 'NULL (draft)')
+    console.log('🔖 Draft ID:', data.draftJobId || 'N/A')
+    console.log('📝 Status:', isDraft ? 'DRAFT (will reconcile when job saved)' : 'PERSISTED')
     console.log('🤖 Prompt Tokens:', data.promptTokens)
     console.log('✍️  Completion Tokens:', data.completionTokens)
-    console.log('📝 Total Tokens:', data.promptTokens + data.completionTokens)
+    console.log('📝 Total Tokens:', totalTokens)
     console.log('❓ Questions Generated:', data.questionCount)
-    console.log('🧠 Model Used:', data.modelUsed || 'gpt-4')
+    console.log('🧠 Model Used:', data.modelUsed || 'gpt-4o')
     console.log('='.repeat(70))
 
-    // Use centralized OpenAI Usage Tracker
-    const { OpenAIUsageTracker } = await import('./openai-usage-tracker')
-    const usageResult = await OpenAIUsageTracker.trackQuestionGeneration()
-    
-    const pricing = await this.getCurrentPricing()
-    const totalTokens = data.promptTokens + data.completionTokens
-    const profitMarginPercent = parseFloat(process.env.PROFIT_MARGIN_PERCENTAGE || '25')
+    // Calculate flat rate pricing: $0.10 for 10 questions
+    const { getQuestionGenerationPricePer10Questions, applyProfitMargin } = await import('./config')
+    const pricePer10Questions = getQuestionGenerationPricePer10Questions()
+    const baseCost = (data.questionCount / 10) * pricePer10Questions
+    const { finalCost } = applyProfitMargin(baseCost)
 
     const query = `
       INSERT INTO question_generation_usage (
-        company_id, job_id, prompt_tokens, completion_tokens,
-        total_tokens, question_count, token_price_per_1k, cost,
-        model_used, openai_base_cost, pricing_source, profit_margin_percent,
-        created_at
+        company_id, job_id, draft_job_id, prompt_tokens, completion_tokens,
+        total_tokens, question_count, cost, model_used, created_at
       )
       VALUES (
-        $1::uuid, $2::uuid, $3, $4, $5, $6, $7, $8, $9, $10, $11, $12, NOW()
+        $1::uuid, $2::uuid, $3, $4, $5, $6, $7, $8, $9, NOW()
       )
       RETURNING *
     `
 
     const result = await this.query(query, [
       data.companyId,
-      data.jobId,
+      data.jobId || null,
+      data.draftJobId || null,
       data.promptTokens,
       data.completionTokens,
       totalTokens,
       data.questionCount,
-      pricing.question_price_per_1k_tokens,
-      usageResult.finalCost, // Final cost with profit margin
-      data.modelUsed || 'gpt-4',
-      usageResult.baseCost, // Real OpenAI base cost
-      usageResult.source, // 'openai-api' or 'fallback'
-      profitMarginPercent // Profit margin percentage
+      finalCost,
+      data.modelUsed || 'gpt-4o'
     ]) as any[]
 
     console.log('💾 [QUESTION GENERATION] Cost stored in database successfully')
-    console.log('💰 Final Cost (with margin): $' + usageResult.finalCost.toFixed(4))
-    console.log('📈 Base Cost: $' + usageResult.baseCost.toFixed(4))
-    console.log('🏷️  Source: ' + usageResult.source)
-    console.log('🎉 [QUESTION GENERATION] Billing calculation completed successfully!')
+    console.log('🆔 Record ID:', result[0]?.id || 'N/A')
+    console.log('💰 Cost: $' + finalCost.toFixed(4))
+    console.log('💵 Rate: $' + pricePer10Questions.toFixed(2) + ' per 10 questions')
+    console.log('❓ Questions: ' + data.questionCount)
+    console.log('🎉 [QUESTION GENERATION] Billing tracking completed successfully!')
     console.log('='.repeat(70) + '\n')
     return result[0]
+  }
+
+  // Check if job exists in database
+  static async jobExists(jobId: string): Promise<boolean> {
+    if (!this.isDatabaseConfigured()) {
+      return false
+    }
+
+    try {
+      const query = `SELECT 1 FROM jobs WHERE id = $1::uuid LIMIT 1`
+      const result = await this.query(query, [jobId]) as any[]
+      return result.length > 0
+    } catch (error) {
+      console.error('❌ [DATABASE] Error checking job existence:', error)
+      return false
+    }
+  }
+
+  // Reconcile draft question usage when job is saved
+  static async reconcileDraftQuestionUsage(draftJobId: string, realJobId: string) {
+    if (!this.isDatabaseConfigured()) {
+      throw new Error('Database not configured')
+    }
+
+    console.log('🔄 [QUESTION GENERATION] Reconciling draft usage...')
+    console.log('🔖 Draft ID:', draftJobId)
+    console.log('💼 Real Job ID:', realJobId)
+
+    const query = `
+      UPDATE question_generation_usage
+      SET job_id = $1::uuid,
+          draft_job_id = NULL
+      WHERE draft_job_id = $2
+      RETURNING *
+    `
+
+    const result = await this.query(query, [realJobId, draftJobId]) as any[]
+
+    console.log('✅ [QUESTION GENERATION] Reconciled', result.length, 'draft usage records')
+    return result
   }
 
   // Record video interview usage with REAL OpenAI cost
@@ -3088,60 +3080,6 @@
     console.log('🎬 Video Quality:', data.videoQuality || 'HD')
     console.log('='.repeat(70))
 
-<<<<<<< HEAD
-    // Use HARDCODED pricing from environment variables
-    try {
-      const { getVideoInterviewPricePerMinute } = await import('./config')
-      
-      // Get hardcoded price from .env.local (NEVER exposed to UI/DB)
-      const costPerMinute = getVideoInterviewPricePerMinute()
-      const finalCost = data.durationMinutes * costPerMinute // No profit margin - direct pricing
-      
-      console.log('💰 [VIDEO INTERVIEW] Using hardcoded pricing from environment')
-      console.log('💵 Price per Minute: $' + costPerMinute.toFixed(2))
-      console.log('⏱️  Total Duration: ' + data.durationMinutes + ' minutes')
-      console.log('💰 Total Cost: $' + finalCost.toFixed(2))
-      console.log('🔒 [INTERNAL] Pricing configured in .env.local only')
-      
-      const query = `
-        INSERT INTO video_interview_usage (
-          company_id, job_id, interview_id, candidate_id,
-          duration_minutes, video_quality, minute_price, cost,
-          completed_questions, total_questions, created_at
-        )
-        VALUES (
-          $1::uuid, $2::uuid, $3::uuid, $4::uuid,
-          $5, $6, $7, $8, $9, $10, NOW()
-        )
-        RETURNING *
-      `
-
-      const result = await this.query(query, [
-        data.companyId,
-        data.jobId,
-        data.interviewId || null,
-        data.candidateId || null,
-        data.durationMinutes,
-        data.videoQuality || 'HD',
-        costPerMinute, // Hardcoded price from .env.local
-        finalCost, // Total cost (duration × price per minute)
-        data.completedQuestions || 0,
-        data.totalQuestions || 0
-      ]) as any[]
-
-      console.log('💾 [VIDEO INTERVIEW] Cost stored in database successfully')
-      console.log('💰 Final Cost: $' + finalCost.toFixed(2))
-      console.log('🎉 [VIDEO INTERVIEW] Billing calculation completed successfully!')
-      console.log('='.repeat(70) + '\n')
-      return result[0]
-      
-    } catch (error) {
-      console.error('❌ [VIDEO INTERVIEW] ERROR: Failed to record billing:')
-      console.error('🔥 Error Details:', error)
-      console.log('='.repeat(70) + '\n')
-      throw error
-    }
-=======
     // Use centralized OpenAI Usage Tracker
     const { OpenAIUsageTracker } = await import('./openai-usage-tracker')
     const usageResult = await OpenAIUsageTracker.trackVideoInterview(data.durationMinutes)
@@ -3191,7 +3129,6 @@
     console.log('🎉 [VIDEO INTERVIEW] Billing calculation completed successfully!')
     console.log('='.repeat(70) + '\n')
     return result[0]
->>>>>>> 58e5b18d
   }
 
   // Get usage records (counts/durations only, no fixed pricing)
@@ -3525,6 +3462,10 @@
       throw new Error('Database not configured')
     }
 
+    // Encrypt the project ID before storing
+    const { encrypt } = await import('./encryption')
+    const encryptedProjectId = encrypt(projectId)
+
     const query = `
       UPDATE companies 
       SET openai_project_id = $1,
@@ -3533,7 +3474,18 @@
       RETURNING *
     `
 
-    const result = await this.query(query, [projectId, companyId]) as any[]
+    const result = await this.query(query, [encryptedProjectId, companyId]) as any[]
+    
+    if (result[0]?.openai_project_id) {
+      // Decrypt before returning
+      const { decrypt } = await import('./encryption')
+      try {
+        result[0].openai_project_id = decrypt(result[0].openai_project_id)
+      } catch (error) {
+        console.error('❌ [DATABASE] Failed to decrypt project ID:', error)
+      }
+    }
+    
     return result[0]
   }
 
@@ -3550,6 +3502,25 @@
     `
 
     const result = await this.query(query, [companyId]) as any[]
+    
+    if (result[0]) {
+      // Decrypt sensitive fields before returning
+      const { decrypt } = await import('./encryption')
+      try {
+        if (result[0].openai_project_id) {
+          result[0].openai_project_id = decrypt(result[0].openai_project_id)
+        }
+        if (result[0].openai_service_account_key) {
+          result[0].openai_service_account_key = decrypt(result[0].openai_service_account_key)
+        }
+      } catch (error) {
+        console.error('❌ [DATABASE] Failed to decrypt OpenAI credentials:', error)
+        // Return null for credentials if decryption fails
+        result[0].openai_project_id = null
+        result[0].openai_service_account_key = null
+      }
+    }
+    
     return result[0] || null
   }
 
@@ -3566,7 +3537,19 @@
     `
 
     const result = await this.query(query, [companyId]) as any[]
-    return result[0]?.openai_project_id || null
+    
+    if (result[0]?.openai_project_id) {
+      // Decrypt the project ID before returning
+      const { decrypt } = await import('./encryption')
+      try {
+        return decrypt(result[0].openai_project_id)
+      } catch (error) {
+        console.error('❌ [DATABASE] Failed to decrypt OpenAI project ID:', error)
+        return null
+      }
+    }
+    
+    return null
   }
 
   // Ensure openai_project_id column exists
