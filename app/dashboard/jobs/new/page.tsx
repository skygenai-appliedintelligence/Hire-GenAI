"use client"

import { useEffect, useRef, useState } from "react"
import { usePathname, useRouter, useSearchParams } from "next/navigation"
import { Button } from "@/components/ui/button"
import { Card, CardContent, CardDescription, CardHeader, CardTitle } from "@/components/ui/card"
import { Input } from "@/components/ui/input"
import { Label } from "@/components/ui/label"
import { Textarea } from "@/components/ui/textarea"
import { Select, SelectContent, SelectItem, SelectTrigger, SelectValue } from "@/components/ui/select"
import { Tabs, TabsContent, TabsList, TabsTrigger } from "@/components/ui/tabs"
import { Checkbox } from "@/components/ui/checkbox"
import { Separator } from "@/components/ui/separator"
import { Badge } from "@/components/ui/badge"
import { ArrowLeft, Building2, Users, Briefcase, Target, CheckCircle, Clock, Bot } from 'lucide-react'
import { Switch } from "@/components/ui/switch"
import { useAuth } from "@/contexts/auth-context"

export default function CreateJobPage() {
  const router = useRouter()
  const pathname = usePathname()
  const searchParams = useSearchParams()
  const { company, user } = useAuth()
  const [isSubmitting, setIsSubmitting] = useState(false)
  const [currentTab, setCurrentTab] = useState("basic")
  const lastSyncedTabRef = useRef<string | null>(null)
<<<<<<< HEAD

=======
  const [applyEnabled, setApplyEnabled] = useState<boolean>(true)
  
>>>>>>> dc1a5eeb
  // Form state
  const [formData, setFormData] = useState({
    // Basic Information
    jobTitle: "",
    company: "",
    location: "",
    jobType: "full-time", // maps Work Arrangement
    experienceLevel: "entry", // maps Level/Seniority

    // New sections: Requirements
    education: "",
    years: "",
    technical: "",
    domain: "",
    soft: "",
    languages: "",
    mustHave: "",
    niceToHave: "",

    // New section: Responsibilities
    day: "",
    project: "",
    collaboration: "",
    scope: "",

    // New section: Compensation
    salaryMin: "",
    salaryMax: "",
    period: "Monthly",
    bonus: "",
    perks: "",
    timeOff: "",

    // New section: Logistics
    joining: "",
    travel: "",
    visa: "",

    // Legacy fields kept for API compatibility (will be compiled before submit)
    description: "",
    requirements: "",
    responsibilities: "",
    benefits: "",
    salaryRange: "",

    // Interview Process
    interviewRounds: [] as string[],

    // Platform Selection
    platforms: [] as string[],
  })

  // Prefill when editing: if jobId is present in URL, fetch job and populate form
  useEffect(() => {
    const jobId = searchParams.get('jobId')
    if (!jobId) return
    ;(async () => {
      try {
        // Try localStorage first for instant prefill
        const draft = typeof window !== 'undefined' ? localStorage.getItem('editJobDraft') : null
        if (draft) {
          const j = JSON.parse(draft)
          if (j?.id === jobId) {
            setFormData(prev => ({
              ...prev,
              jobTitle: j.title || prev.jobTitle,
              company: company?.name || prev.company,
              location: j.location || prev.location,
              jobType: j.employment_type || prev.jobType,
              description: j.description || prev.description,
              requirements: j.requirements || prev.requirements,
              salaryRange: j.salary_range || prev.salaryRange,
              interviewRounds: Array.isArray(j.interview_rounds) ? j.interview_rounds : prev.interviewRounds,
            }))
          }
        }
        // Also fetch from API to ensure latest (requires company query param)
        if (company?.name) {
          const res = await fetch(`/api/jobs/${encodeURIComponent(jobId)}?company=${encodeURIComponent(company.name)}`)
          const data = await res.json().catch(() => ({}))
          if (res.ok && data?.job) {
            const j = data.job
            setFormData(prev => ({
              ...prev,
              jobTitle: j.title || prev.jobTitle,
              company: company?.name || prev.company,
              location: j.location || prev.location,
              jobType: j.employment_type || prev.jobType,
              description: j.description_md || j.summary || j.description || prev.description,
              requirements: j.responsibilities_md || j.requirements || prev.requirements,
              benefits: j.benefits_md || prev.benefits,
              salaryRange: j.salary_level || j.salary_label || j.salary_range || prev.salaryRange,
              interviewRounds: Array.isArray(j.interview_rounds) ? j.interview_rounds : prev.interviewRounds,
            }))
          }
        }
      } catch (e) {
        console.warn('Prefill failed:', e)
      }
    })()
    // eslint-disable-next-line react-hooks/exhaustive-deps
  }, [searchParams, company?.name])

  // Initialize tab from URL once on mount to avoid feedback loops
  useEffect(() => {
    const t = searchParams.get('tab')
    const allowed = ['basic', 'requirements', 'responsibilities', 'compensation', 'logistics', 'interview', 'platforms']
    const next = t && allowed.includes(t) ? t : 'basic'
    lastSyncedTabRef.current = next
    setCurrentTab(next)
    // eslint-disable-next-line react-hooks/exhaustive-deps
  }, [])

  // Auto-fill company from auth context
  useEffect(() => {
    if (company?.name) {
      setFormData(prev => ({ ...prev, company: company.name }))
    }
  }, [company?.name])

  // Read persisted Apply Form toggle for this jobId (edit flow only)
  useEffect(() => {
    const jobId = searchParams.get('jobId')
    if (!jobId) return
    try {
      const saved = localStorage.getItem(`applyFormEnabled:${jobId}`)
      if (saved !== null) setApplyEnabled(saved === 'true')
    } catch {}
    // eslint-disable-next-line react-hooks/exhaustive-deps
  }, [searchParams])

  const handleInputChange = (field: string, value: string) => {
    setFormData(prev => ({ ...prev, [field]: value }))
  }

  const handleArrayChange = (field: string, value: string, checked: boolean) => {
    setFormData(prev => {
      const prevArr = (prev[field as keyof typeof prev] as string[]) || []
      const set = new Set(prevArr)
      if (checked) {
        set.add(value)
      } else {
        set.delete(value)
      }
      const nextArr = Array.from(set)
      // Avoid unnecessary state updates
      if (prevArr.length === nextArr.length && prevArr.every((v, i) => v === nextArr[i])) {
        return prev
      }
      const next = { ...prev, [field]: nextArr }
      // If we updated interviewRounds, also persist a mapping of round -> skills to localStorage
      if (field === 'interviewRounds') {
        try {
          const mapping: Record<string, string[]> = {}
          nextArr.forEach(r => {
            const cfg = (agentConfigurations as any)[r]
            if (cfg && Array.isArray(cfg.skills)) mapping[r] = cfg.skills
          })
          localStorage.setItem('selectedRoundSkills', JSON.stringify(mapping))
        } catch {}
      }
      return next
    })
  }

  const handleSubmit = async (e: React.FormEvent) => {
    e.preventDefault()
    setIsSubmitting(true)

    try {
      // Compile description and requirements from new sections to match API contract
      const compiledRequirementsParts: string[] = []
      if (formData.education) compiledRequirementsParts.push(`Education: ${formData.education}`)
      if (formData.years) compiledRequirementsParts.push(`Experience: ${formData.years}`)
      if (formData.technical) compiledRequirementsParts.push(`Technical: ${formData.technical}`)
      if (formData.domain) compiledRequirementsParts.push(`Domain: ${formData.domain}`)
      if (formData.soft) compiledRequirementsParts.push(`Soft Skills: ${formData.soft}`)
      if (formData.languages) compiledRequirementsParts.push(`Languages: ${formData.languages}`)
      if (formData.mustHave) compiledRequirementsParts.push(`Must-have:\n${formData.mustHave}`)
      if (formData.niceToHave) compiledRequirementsParts.push(`Nice-to-have:\n${formData.niceToHave}`)
      const compiledRequirements = compiledRequirementsParts.join('\n\n')

      const compiledDescriptionParts: string[] = []
      if (formData.day) compiledDescriptionParts.push(`Day-to-day:\n${formData.day}`)
      if (formData.project) compiledDescriptionParts.push(`Projects/Strategic:\n${formData.project}`)
      if (formData.collaboration) compiledDescriptionParts.push(`Collaboration:\n${formData.collaboration}`)
      if (formData.scope) compiledDescriptionParts.push(`Decision-making scope:\n${formData.scope}`)
      const compensationBits: string[] = []
      if (formData.salaryMin || formData.salaryMax) {
        const min = formData.salaryMin ? Number(formData.salaryMin) : undefined
        const max = formData.salaryMax ? Number(formData.salaryMax) : undefined
        const range = [min, max].filter(v => typeof v === 'number' && !Number.isNaN(v as number)) as number[]
        if (range.length > 0) compensationBits.push(`Salary: ${range.join(' - ')} (${formData.period || 'Monthly'})`)
      }
      if (formData.bonus) compensationBits.push(`Bonus/Incentives: ${formData.bonus}`)
      if (formData.perks) compensationBits.push(`Perks: ${formData.perks}`)
      if (formData.timeOff) compensationBits.push(`Time Off: ${formData.timeOff}`)
      if (compensationBits.length) compiledDescriptionParts.push(compensationBits.join('\n'))
      const logisticsBits: string[] = []
      if (formData.joining) logisticsBits.push(`Joining timeline: ${formData.joining}`)
      if (formData.travel) logisticsBits.push(`Travel: ${formData.travel}`)
      if (formData.visa) logisticsBits.push(`Visa/Work auth: ${formData.visa}`)
      if (logisticsBits.length) compiledDescriptionParts.push(logisticsBits.join('\n'))
      const compiledDescription = compiledDescriptionParts.join('\n\n')

      // Basic mandatory checks
      if (!formData.jobTitle || !formData.location || !formData.jobType) {
        alert('Please complete required fields: Job Title, Location, Work Arrangement.')
        setIsSubmitting(false)
        return
      }
<<<<<<< HEAD

      // Optional sanity check for salary range
      const minNum = formData.salaryMin ? Number(formData.salaryMin) : undefined
      const maxNum = formData.salaryMax ? Number(formData.salaryMax) : undefined
      if (typeof minNum === 'number' && typeof maxNum === 'number' && !Number.isNaN(minNum) && !Number.isNaN(maxNum) && minNum > maxNum) {
        alert('Salary Min should not exceed Salary Max.')
        setIsSubmitting(false)
        return
      }

      const res = await fetch('/api/jobs', {
        method: 'POST',
        headers: { 'Content-Type': 'application/json' },
        body: JSON.stringify({
          ...formData,
          description: compiledDescription || formData.description || '',
          requirements: compiledRequirements || formData.requirements || '',
          companyId: company?.id, // Pass companyId directly
          createdBy: user?.id || null,
        }),
      })
      const data = await res.json()
      if (!res.ok || !data?.ok) {
        throw new Error(data?.error || 'Failed to create job')
      }
=======
      const jobId = searchParams.get('jobId')
      if (jobId) {
        // Edit flow: PATCH existing job
        const res = await fetch(`/api/jobs/${encodeURIComponent(jobId)}?company=${encodeURIComponent(company?.name || '')}`, {
          method: 'PATCH',
          headers: { 'Content-Type': 'application/json' },
          body: JSON.stringify({
            title: formData.jobTitle,
            location: formData.location,
            employment_type: formData.jobType,
            experience_level: formData.experienceLevel,
            description_md: formData.description,
            responsibilities_md: formData.requirements,
            benefits_md: formData.benefits,
            salary_level: formData.salaryRange,
          }),
        })
        const data = await res.json().catch(() => ({}))
        if (!res.ok || !data?.ok) {
          throw new Error(data?.error || 'Failed to update job')
        }
        try { localStorage.removeItem('editJobDraft') } catch {}
        router.push('/dashboard/jobs')
      } else {
        // Create flow: POST new job
        const res = await fetch('/api/jobs', {
          method: 'POST',
          headers: { 'Content-Type': 'application/json' },
          body: JSON.stringify({
            ...formData,
            companyId: company?.id, // Pass companyId directly
            createdBy: user?.id || null,
          }),
        })
        const data = await res.json()
        if (!res.ok || !data?.ok) {
          throw new Error(data?.error || 'Failed to create job')
        }
>>>>>>> dc1a5eeb

        // Store minimal info for downstream pages
        const jobData = {
          ...formData,
          id: data.jobId,
          createdAt: new Date().toISOString(),
        }
        localStorage.setItem('newJobData', JSON.stringify(jobData))
        localStorage.setItem('selectedInterviewRounds', JSON.stringify(formData.interviewRounds))

        // Derive selectedAgents from the number of selected interview rounds
        const agentsCount = Array.isArray(formData.interviewRounds) ? formData.interviewRounds.length : 0
        const selectedAgents = Array.from({ length: agentsCount }, (_, i) => i + 1) // [1,2,3,...]
        localStorage.setItem('selectedAgents', JSON.stringify(selectedAgents))

        // Redirect to the Selected Agents page with jobId and default tab=1
        router.push(`/selected-agents?jobId=${encodeURIComponent(data.jobId)}&tab=1`)
      }
    } catch (error) {
      console.error('Error creating job:', error)
    } finally {
      setIsSubmitting(false)
    }
  }

  // Detailed agent catalog (aligned with /dashboard/agents/create design)
  const agentConfigurations = {
    "Phone Screening": {
      name: "Screening Agent",
      description: "Initial candidate screening and basic qualification assessment",
      duration: "15 minutes",
      skills: ["Communication", "Basic Qualifications", "Cultural Fit"],
      color: "bg-blue-100 text-blue-800 border-blue-200",
    },
    "Technical Assessment": {
      name: "Technical Agent",
      description: "Coding skills, algorithms, and technical problem-solving evaluation",
      duration: "30 minutes",
      skills: ["Coding Skills", "Algorithm Knowledge", "Problem Solving"],
      color: "bg-green-100 text-green-800 border-green-200",
    },
    "System Design": {
      name: "System Design Agent",
      description: "Architecture design, scalability, and system thinking assessment",
      duration: "30 minutes",
      skills: ["System Architecture", "Scalability", "Database Design"],
      color: "bg-purple-100 text-purple-800 border-purple-200",
    },
    "Behavioral Interview": {
      name: "Behavioral Agent",
      description: "Leadership, teamwork, and soft skills evaluation",
      duration: "30 minutes",
      skills: ["Leadership", "Team Collaboration", "Communication"],
      color: "bg-orange-100 text-orange-800 border-orange-200",
    },
    "Final Round": {
      name: "Final Round Agent",
      description: "Comprehensive evaluation and final decision making",
      duration: "30 minutes",
      skills: ["Overall Assessment", "Cultural Fit", "Decision Making"],
      color: "bg-red-100 text-red-800 border-red-200",
    },
  } as const

  const platformOptions = [
    "LinkedIn",
    "Indeed", 
    "Glassdoor",
    "AngelList",
    "Company Website"
  ]

  return (
    <div className="container mx-auto py-6 max-w-4xl">
      <div className="mb-6">
        <Button 
          variant="ghost" 
          onClick={() => router.back()}
          className="mb-4"
        >
          <ArrowLeft className="mr-2 h-4 w-4" />
          Back
        </Button>
        <h1 className="text-3xl font-bold">{searchParams.get('jobId') ? 'Edit Job' : 'Create New Job'}</h1>
        <p className="text-gray-600 mt-2">{searchParams.get('jobId') ? 'Review and update the job details' : 'Fill out the details to create a comprehensive job posting'}</p>

        {/* Top bar toggle to enable/disable Apply Form globally */}
        <div className="mt-4 flex items-center justify-between rounded-md border border-gray-200 bg-white px-4 py-3">
          <div className="text-sm">
            <div className="font-medium">Apply Form</div>
            <div className="text-gray-500">This controls Apply Form availability for this job only</div>
          </div>
          <div className="flex items-center gap-3">
            <span className={`text-sm ${applyEnabled ? 'text-emerald-600' : 'text-red-600'}`}>
              {applyEnabled ? 'Enabled' : 'Disabled'}
            </span>
            <Switch
              checked={applyEnabled}
              onCheckedChange={(val) => {
                setApplyEnabled(val)
                try {
                  const jobId = searchParams.get('jobId')
                  if (jobId) {
                    localStorage.setItem(`applyFormEnabled:${jobId}`, String(val))
                  }
                } catch {}
              }}
              aria-label="Toggle Apply Form availability"
            />
          </div>
        </div>
      </div>

      <form onSubmit={handleSubmit}>
        <Tabs
          value={currentTab}
          onValueChange={(val) => {
            if (val !== currentTab) setCurrentTab(val)
            const currentUrlTab = searchParams.get('tab')
            if (currentUrlTab !== val) {
              const sp = new URLSearchParams(Array.from(searchParams.entries()))
              sp.set('tab', val)
              lastSyncedTabRef.current = val
              router.replace(`${pathname}?${sp.toString()}`)
            }
          }}
          className="space-y-6"
        >
          <TabsList className="w-full flex flex-wrap items-center justify-between gap-2 p-1 rounded-lg border bg-muted/40 text-muted-foreground my-2 h-[56px]">
            <TabsTrigger value="basic" className="data-[state=active]:bg-background data-[state=active]:shadow-sm px-4 py-2 text-sm rounded-md whitespace-nowrap">Basic Info</TabsTrigger>
            <TabsTrigger value="requirements" className="data-[state=active]:bg-background data-[state=active]:shadow-sm px-4 py-2 text-sm rounded-md whitespace-nowrap">Requirements</TabsTrigger>
            <TabsTrigger value="responsibilities" className="data-[state=active]:bg-background data-[state=active]:shadow-sm px-4 py-2 text-sm rounded-md whitespace-nowrap">Responsibilities</TabsTrigger>
            <TabsTrigger value="compensation" className="data-[state=active]:bg-background data-[state=active]:shadow-sm px-4 py-2 text-sm rounded-md whitespace-nowrap">Compensation</TabsTrigger>
            <TabsTrigger value="logistics" className="data-[state=active]:bg-background data-[state=active]:shadow-sm px-4 py-2 text-sm rounded-md whitespace-nowrap">Logistics</TabsTrigger>
            <TabsTrigger value="interview" className="data-[state=active]:bg-background data-[state=active]:shadow-sm px-4 py-2 text-sm rounded-md whitespace-nowrap">Interview Process</TabsTrigger>
            <TabsTrigger value="platforms" className="data-[state=active]:bg-background data-[state=active]:shadow-sm px-4 py-2 text-sm rounded-md whitespace-nowrap">Platforms</TabsTrigger>
          </TabsList>

          <TabsContent value="basic" className="space-y-6">
            <Card>
              <CardHeader>
                <CardTitle className="flex items-center gap-2">
                  <Briefcase className="h-5 w-5" />
                  Basic Information
                </CardTitle>
                <CardDescription>
                  Enter the fundamental details about the job position
                </CardDescription>
              </CardHeader>
              <CardContent className="space-y-4">
                <div className="grid grid-cols-2 gap-4">
                  <div className="space-y-2">
                    <Label htmlFor="jobTitle">Job Title *</Label>
                    <Input
                      id="jobTitle"
                      placeholder="e.g. Senior Software Engineer"
                      value={formData.jobTitle}
                      onChange={(e) => handleInputChange('jobTitle', e.target.value)}
                      required
                    />
                  </div>
                  <div className="space-y-2">
                    <Label htmlFor="company">Company *</Label>
                    <Input
                      id="company"
                      value={formData.company}
                      placeholder={company?.name || 'Loading company...'}
                      disabled
                      readOnly
                    />
                  </div>
                </div>

                <div className="grid grid-cols-2 gap-4">
                  <div className="space-y-2">
                    <Label htmlFor="location">Location *</Label>
                    <Input
                      id="location"
                      placeholder="e.g. San Francisco, CA"
                      value={formData.location}
                      onChange={(e) => handleInputChange('location', e.target.value)}
                      required
                    />
                  </div>
                  <div className="space-y-2">
                    <Label htmlFor="jobType">Work Arrangement *</Label>
                    <Select value={formData.jobType} onValueChange={(value) => handleInputChange('jobType', value)}>
                      <SelectTrigger>
                        <SelectValue placeholder="Select work arrangement" />
                      </SelectTrigger>
                      <SelectContent>
                        <SelectItem value="full-time">Full-time</SelectItem>
                        <SelectItem value="part-time">Part-time</SelectItem>
                        <SelectItem value="contract">Contract</SelectItem>
                        <SelectItem value="internship">Internship</SelectItem>
                        <SelectItem value="freelance">Freelance</SelectItem>
                      </SelectContent>
                    </Select>
                  </div>
                </div>

                <div className="space-y-2">
                  <Label htmlFor="experienceLevel">Job Level / Seniority</Label>
                  <Select value={formData.experienceLevel} onValueChange={(value) => handleInputChange('experienceLevel', value)}>
                    <SelectTrigger>
                      <SelectValue placeholder="Select experience level" />
                    </SelectTrigger>
                    <SelectContent>
                      <SelectItem value="junior">Junior</SelectItem>
                      <SelectItem value="mid">Mid</SelectItem>
                      <SelectItem value="senior">Senior</SelectItem>
                      <SelectItem value="lead">Lead</SelectItem>
                      <SelectItem value="manager">Manager</SelectItem>
                      <SelectItem value="director">Director</SelectItem>
                    </SelectContent>
                  </Select>
                </div>
              </CardContent>
            </Card>
          </TabsContent>

          <TabsContent value="requirements" className="space-y-6">
            <Card>
              <CardHeader>
                <CardTitle className="flex items-center gap-2">
                  <Target className="h-5 w-5" />
                  Requirements
                </CardTitle>
                <CardDescription>
                  Describe the background and skills expected
                </CardDescription>
              </CardHeader>
              <CardContent className="space-y-4">
                <div className="grid grid-cols-1 md:grid-cols-2 gap-4">
                  <div className="space-y-2">
                    <Label htmlFor="education">Educational Background</Label>
                    <Input id="education" placeholder="e.g., BSc CS; Azure Certs" value={formData.education} onChange={(e)=>handleInputChange('education', e.target.value)} />
                  </div>
                  <div className="space-y-2">
                    <Label htmlFor="years">Years of Experience</Label>
                    <Input id="years" placeholder="e.g., 5–8 years (min 5)" value={formData.years} onChange={(e)=>handleInputChange('years', e.target.value)} />
                  </div>
                </div>
                <div className="space-y-2">
                  <Label htmlFor="technical">Technical Skills</Label>
                  <Textarea id="technical" placeholder="Hard skills, tools, languages, platforms" value={formData.technical} onChange={(e)=>handleInputChange('technical', e.target.value)} />
                </div>
                <div className="space-y-2">
                  <Label htmlFor="domain">Domain Knowledge</Label>
                  <Textarea id="domain" placeholder="Industry-specific expertise" value={formData.domain} onChange={(e)=>handleInputChange('domain', e.target.value)} />
                </div>
                <div className="space-y-2">
                  <Label htmlFor="soft">Soft Skills</Label>
                  <Textarea id="soft" placeholder="Communication, leadership, problem-solving, adaptability" value={formData.soft} onChange={(e)=>handleInputChange('soft', e.target.value)} />
                </div>
                <div className="grid grid-cols-1 md:grid-cols-2 gap-4">
                  <div className="space-y-2">
                    <Label htmlFor="languages">Languages</Label>
                    <Input id="languages" placeholder="e.g., English (required), Mandarin (nice-to-have)" value={formData.languages} onChange={(e)=>handleInputChange('languages', e.target.value)} />
                  </div>
                  <div className="space-y-2"></div>
                </div>
                <div className="grid grid-cols-1 md:grid-cols-2 gap-4">
                  <div className="space-y-2">
                    <Label htmlFor="mustHave">Must‑Have Skills</Label>
                    <Textarea id="mustHave" placeholder="List must-haves, one per line" value={formData.mustHave} onChange={(e)=>handleInputChange('mustHave', e.target.value)} />
                  </div>
                  <div className="space-y-2">
                    <Label htmlFor="niceToHave">Nice‑to‑Have Skills</Label>
                    <Textarea id="niceToHave" placeholder="List nice-to-haves, one per line" value={formData.niceToHave} onChange={(e)=>handleInputChange('niceToHave', e.target.value)} />
                  </div>
                </div>
              </CardContent>
            </Card>
          </TabsContent>

          <TabsContent value="responsibilities" className="space-y-6">
            <Card>
              <CardHeader>
                <CardTitle className="flex items-center gap-2">
                  <Users className="h-5 w-5" />
                  Responsibilities
                </CardTitle>
                <CardDescription>
                  Outline what the role will do
                </CardDescription>
              </CardHeader>
              <CardContent className="space-y-4">
                <div className="space-y-2">
                  <Label htmlFor="day">Day‑to‑Day Duties</Label>
                  <Textarea id="day" placeholder="Regular tasks (one per line)" value={formData.day} onChange={(e)=>handleInputChange('day', e.target.value)} />
                </div>
                <div className="space-y-2">
                  <Label htmlFor="project">Project / Strategic Duties</Label>
                  <Textarea id="project" placeholder="Long‑term contributions (one per line)" value={formData.project} onChange={(e)=>handleInputChange('project', e.target.value)} />
                </div>
                <div className="space-y-2">
                  <Label htmlFor="collaboration">Team Collaboration / Stakeholders</Label>
                  <Textarea id="collaboration" placeholder="Cross‑functional interactions (one per line)" value={formData.collaboration} onChange={(e)=>handleInputChange('collaboration', e.target.value)} />
                </div>
                <div className="space-y-2">
                  <Label htmlFor="scope">Decision‑Making Scope</Label>
                  <Textarea id="scope" placeholder="Budget, people management, strategic influence" value={formData.scope} onChange={(e)=>handleInputChange('scope', e.target.value)} />
                </div>
              </CardContent>
            </Card>
          </TabsContent>

          <TabsContent value="compensation" className="space-y-6">
            <Card>
              <CardHeader>
                <CardTitle className="flex items-center gap-2">
                  <Building2 className="h-5 w-5" />
                  Compensation & Benefits
                </CardTitle>
                <CardDescription>
                  Share ranges only if you intend to publish them
                </CardDescription>
              </CardHeader>
              <CardContent className="space-y-4">
                <div className="grid grid-cols-1 md:grid-cols-3 gap-4">
                  <div className="space-y-2">
                    <Label htmlFor="salaryMin">Salary Min</Label>
                    <Input id="salaryMin" type="number" placeholder="e.g., 6000" value={formData.salaryMin} onChange={(e)=>handleInputChange('salaryMin', e.target.value)} />
                  </div>
                  <div className="space-y-2">
                    <Label htmlFor="salaryMax">Salary Max</Label>
                    <Input id="salaryMax" type="number" placeholder="e.g., 9000" value={formData.salaryMax} onChange={(e)=>handleInputChange('salaryMax', e.target.value)} />
                  </div>
                  <div className="space-y-2">
                    <Label htmlFor="period">Period</Label>
                    <Select value={formData.period} onValueChange={(value)=>handleInputChange('period', value)}>
                      <SelectTrigger>
                        <SelectValue />
                      </SelectTrigger>
                      <SelectContent>
                        <SelectItem value="Monthly">Monthly</SelectItem>
                        <SelectItem value="Yearly">Yearly</SelectItem>
                      </SelectContent>
                    </Select>
                  </div>
                </div>
                <div className="space-y-2">
                  <Label htmlFor="bonus">Bonus / Incentives</Label>
                  <Input id="bonus" placeholder="e.g., 10% annual bonus; RSUs" value={formData.bonus} onChange={(e)=>handleInputChange('bonus', e.target.value)} />
                </div>
                <div className="space-y-2">
                  <Label htmlFor="perks">Perks & Benefits</Label>
                  <Textarea id="perks" placeholder="Health, insurance, stock options, learning budget, wellness" value={formData.perks} onChange={(e)=>handleInputChange('perks', e.target.value)} />
                </div>
                <div className="space-y-2">
                  <Label htmlFor="timeOff">Time Off Policy</Label>
                  <Input id="timeOff" placeholder="e.g., 18 AL, sick leave, parental leave" value={formData.timeOff} onChange={(e)=>handleInputChange('timeOff', e.target.value)} />
                </div>
              </CardContent>
            </Card>
          </TabsContent>

          <TabsContent value="logistics" className="space-y-6">
            <Card>
              <CardHeader>
                <CardTitle className="flex items-center gap-2">
                  <Briefcase className="h-5 w-5" />
                  Logistics
                </CardTitle>
                <CardDescription>
                  Final details to help candidates plan
                </CardDescription>
              </CardHeader>
              <CardContent className="space-y-4">
                <div className="grid grid-cols-1 md:grid-cols-2 gap-4">
                  <div className="space-y-2">
                    <Label htmlFor="joining">Joining Timeline</Label>
                    <Input id="joining" placeholder="e.g., Within 30 days" value={formData.joining} onChange={(e)=>handleInputChange('joining', e.target.value)} />
                  </div>
                  <div className="space-y-2">
                    <Label htmlFor="travel">Travel Requirements</Label>
                    <Input id="travel" placeholder="e.g., Up to 20%" value={formData.travel} onChange={(e)=>handleInputChange('travel', e.target.value)} />
                  </div>
                </div>
                <div className="space-y-2">
                  <Label htmlFor="visa">Work Authorization / Visa</Label>
                  <Input id="visa" placeholder="e.g., Open to sponsorship / PR required" value={formData.visa} onChange={(e)=>handleInputChange('visa', e.target.value)} />
                </div>
              </CardContent>
            </Card>
          </TabsContent>

          <TabsContent value="interview" className="space-y-6">
            <Card>
              <CardHeader>
                <div className="flex items-start justify-between gap-4">
                  <div>
                    <CardTitle className="flex items-center gap-2">
                      <Users className="h-5 w-5" />
                      Interview Process
                    </CardTitle>
                    <CardDescription>
                      Configure the interview rounds and process for this position
                    </CardDescription>
                  </div>
                </div>
              </CardHeader>
              <CardContent className="space-y-4">
                <div className="space-y-3">
                  <Label>Select Agents *</Label>
                  <div className="grid grid-cols-1 md:grid-cols-2 gap-6">
                    {Object.entries(agentConfigurations).map(([round, cfg]) => {
                      const checked = formData.interviewRounds.includes(round)
                      return (
                        <Card
                          key={round}
                          className={`transition-all duration-200 ${checked ? 'ring-2 ring-blue-500 shadow-md' : 'hover:shadow-md'}`}
                          onClick={() => handleArrayChange('interviewRounds', round, !checked)}
                        >
                          <CardHeader className="pb-3">
                            <div className="flex items-center justify-between">
                              <div className="flex items-center space-x-2">
                                <input
                                  type="checkbox"
                                  checked={checked}
                                  onChange={(e) => handleArrayChange('interviewRounds', round, e.target.checked)}
                                  onClick={(e) => e.stopPropagation()}
                                  className="h-4 w-4 rounded border border-gray-300 text-blue-600 focus:ring-blue-500"
                                />
                                <Bot className="w-5 h-5 text-blue-500" />
                              </div>
                              <Badge className={cfg.color}>{round}</Badge>
                            </div>
                            <CardTitle className="text-lg">{cfg.name}</CardTitle>
                            <CardDescription className="text-sm">
                              {cfg.description}
                            </CardDescription>
                          </CardHeader>
                          <CardContent className="space-y-3">
                            <div className="flex items-center text-sm text-gray-600">
                              <Clock className="w-4 h-4 mr-2" />
                              <span>{cfg.duration}</span>
                            </div>
                            <div className="space-y-2">
                              <div className="flex items-center text-sm text-gray-600">
                                <Briefcase className="w-4 h-4 mr-2" />
                                <span>Key Skills:</span>
                              </div>
                              <div className="flex flex-wrap gap-1">
                                {cfg.skills.map((skill, i) => (
                                  <Badge key={i} variant="outline" className="text-xs">
                                    {skill}
                                  </Badge>
                                ))}
                              </div>
                            </div>
                          </CardContent>
                        </Card>
                      )
                    })}
                  </div>
                </div>
              </CardContent>
            </Card>
          </TabsContent>

          <TabsContent value="platforms" className="space-y-6">
            <Card>
              <CardHeader>
                <CardTitle className="flex items-center gap-2">
                  <Building2 className="h-5 w-5" />
                  Platform Selection
                </CardTitle>
                <CardDescription>
                  Choose where you want to publish this job posting
                </CardDescription>
              </CardHeader>
              <CardContent className="space-y-4">
                <div className="space-y-3">
                  <Label>Publishing Platforms *</Label>
                  <div className="grid grid-cols-2 gap-3">
                    {platformOptions.map((platform) => (
                      <div key={platform} className="flex items-center space-x-2">
                        <Checkbox
                          id={platform}
                          checked={formData.platforms.includes(platform)}
                          onCheckedChange={(checked) => 
                            handleArrayChange('platforms', platform, checked as boolean)
                          }
                        />
                        <Label htmlFor={platform} className="text-sm font-normal">
                          {platform}
                        </Label>
                      </div>
                    ))}
                  </div>
                  {formData.platforms.length > 0 && (
                    <div className="flex flex-wrap gap-2 mt-2">
                      {formData.platforms.map((platform) => (
                        <Badge key={platform} variant="outline">
                          {platform}
                        </Badge>
                      ))}
                    </div>
                  )}
                </div>
              </CardContent>
            </Card>
          </TabsContent>
        </Tabs>

        <Separator className="my-6" />

        <div className="flex justify-between items-center">
          <div className="text-sm text-gray-500">
            * Required fields
          </div>
          <div className="flex gap-3">
            <Button type="button" variant="outline" onClick={() => router.back()}>
              Cancel
            </Button>
            <Button 
              type="submit" 
              disabled={
                isSubmitting ||
                !formData.jobTitle ||
                !company?.name ||
                !formData.location ||
                !formData.jobType ||
                !formData.experienceLevel ||
                formData.interviewRounds.length === 0
              }
              className="min-w-[200px]"
            >
              {isSubmitting ? (
                <>
                  <div className="animate-spin rounded-full h-4 w-4 border-b-2 border-white mr-2"></div>
                  {searchParams.get('jobId') ? 'Saving Changes...' : 'Creating Job...'}
                </>
              ) : (
                <>
                  <CheckCircle className="mr-2 h-4 w-4" />
                  {searchParams.get('jobId') ? 'Save Changes' : 'Create Job & Setup Agents'}
                </>
              )}
            </Button>
          </div>
        </div>
      </form>
    </div>
  )
}<|MERGE_RESOLUTION|>--- conflicted
+++ resolved
@@ -24,12 +24,7 @@
   const [isSubmitting, setIsSubmitting] = useState(false)
   const [currentTab, setCurrentTab] = useState("basic")
   const lastSyncedTabRef = useRef<string | null>(null)
-<<<<<<< HEAD
-
-=======
-  const [applyEnabled, setApplyEnabled] = useState<boolean>(true)
-  
->>>>>>> dc1a5eeb
+
   // Form state
   const [formData, setFormData] = useState({
     // Basic Information
@@ -241,7 +236,6 @@
         setIsSubmitting(false)
         return
       }
-<<<<<<< HEAD
 
       // Optional sanity check for salary range
       const minNum = formData.salaryMin ? Number(formData.salaryMin) : undefined
@@ -267,46 +261,6 @@
       if (!res.ok || !data?.ok) {
         throw new Error(data?.error || 'Failed to create job')
       }
-=======
-      const jobId = searchParams.get('jobId')
-      if (jobId) {
-        // Edit flow: PATCH existing job
-        const res = await fetch(`/api/jobs/${encodeURIComponent(jobId)}?company=${encodeURIComponent(company?.name || '')}`, {
-          method: 'PATCH',
-          headers: { 'Content-Type': 'application/json' },
-          body: JSON.stringify({
-            title: formData.jobTitle,
-            location: formData.location,
-            employment_type: formData.jobType,
-            experience_level: formData.experienceLevel,
-            description_md: formData.description,
-            responsibilities_md: formData.requirements,
-            benefits_md: formData.benefits,
-            salary_level: formData.salaryRange,
-          }),
-        })
-        const data = await res.json().catch(() => ({}))
-        if (!res.ok || !data?.ok) {
-          throw new Error(data?.error || 'Failed to update job')
-        }
-        try { localStorage.removeItem('editJobDraft') } catch {}
-        router.push('/dashboard/jobs')
-      } else {
-        // Create flow: POST new job
-        const res = await fetch('/api/jobs', {
-          method: 'POST',
-          headers: { 'Content-Type': 'application/json' },
-          body: JSON.stringify({
-            ...formData,
-            companyId: company?.id, // Pass companyId directly
-            createdBy: user?.id || null,
-          }),
-        })
-        const data = await res.json()
-        if (!res.ok || !data?.ok) {
-          throw new Error(data?.error || 'Failed to create job')
-        }
->>>>>>> dc1a5eeb
 
         // Store minimal info for downstream pages
         const jobData = {
@@ -674,6 +628,36 @@
                 </CardTitle>
                 <CardDescription>
                   Final details to help candidates plan
+                </CardDescription>
+              </CardHeader>
+              <CardContent className="space-y-4">
+                <div className="grid grid-cols-1 md:grid-cols-2 gap-4">
+                  <div className="space-y-2">
+                    <Label htmlFor="joining">Joining Timeline</Label>
+                    <Input id="joining" placeholder="e.g., Within 30 days" value={formData.joining} onChange={(e)=>handleInputChange('joining', e.target.value)} />
+                  </div>
+                  <div className="space-y-2">
+                    <Label htmlFor="travel">Travel Requirements</Label>
+                    <Input id="travel" placeholder="e.g., Up to 20%" value={formData.travel} onChange={(e)=>handleInputChange('travel', e.target.value)} />
+                  </div>
+                </div>
+                <div className="space-y-2">
+                  <Label htmlFor="visa">Work Authorization / Visa</Label>
+                  <Input id="visa" placeholder="e.g., Open to sponsorship / PR required" value={formData.visa} onChange={(e)=>handleInputChange('visa', e.target.value)} />
+                </div>
+              </CardContent>
+            </Card>
+          </TabsContent>
+
+          <TabsContent value="responsibilities" className="space-y-6">
+            <Card>
+              <CardHeader>
+                <CardTitle className="flex items-center gap-2">
+                  <Users className="h-5 w-5" />
+                  Interview Process
+                </CardTitle>
+                <CardDescription>
+                  Configure the interview rounds and process for this position
                 </CardDescription>
               </CardHeader>
               <CardContent className="space-y-4">
