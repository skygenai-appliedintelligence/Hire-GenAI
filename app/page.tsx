--- conflicted
+++ resolved
@@ -133,17 +133,11 @@
               </p>
               <div className="flex flex-col sm:flex-row gap-4">
                 <Button className="sr-button-dark">Explore the Benefits</Button>
-<<<<<<< HEAD
                 <Button className="sr-button-secondary" asChild>
                   <Link href="/demo-en">
                     <Play className="w-4 h-4 mr-2" />
                     Try Demo
                   </Link>
-=======
-                <Button className="sr-button-secondary" onClick={() => setShowLoginModal(true)}>
-                  <Play className="w-4 h-4 mr-2" />
-                  Try Demo
->>>>>>> 6b8eab12
                 </Button>
               </div>
             </div>
@@ -305,7 +299,7 @@
               <div className="text-sm text-slate-500 mt-1">with AI precision</div>
             </div>
             <div>
-              <div className="text-5xl font-bold sr-text-gradient mb-2">500+</div>
+              <div className="text-5xl font-bold sr-text-gradient mb-2">500+</</div>
               <div className="text-slate-600 font-medium">Companies</div>
               <div className="text-sm text-slate-500 mt-1">trust our platform</div>
             </div>
